[
  {
    "type": "_atom",
    "named": true,
    "subtypes": [
      {
        "type": "byte_array",
        "named": true
      },
      {
        "type": "constant_symbol",
        "named": true
      },
      {
        "type": "invalid_number",
        "named": true
      },
      {
        "type": "number",
        "named": true
      },
      {
        "type": "string",
        "named": true
      },
      {
        "type": "symbol",
        "named": true
      }
    ]
  },
  {
    "type": "_expression",
    "named": true,
    "subtypes": [
      {
        "type": "_atom",
        "named": true
      },
      {
        "type": "application",
        "named": true
      },
      {
        "type": "closure",
        "named": true
      },
      {
        "type": "definition",
        "named": true
      },
      {
        "type": "function",
        "named": true
      },
      {
        "type": "function_definition",
        "named": true
      },
      {
        "type": "let",
        "named": true
      },
      {
        "type": "loop",
        "named": true
      },
      {
        "type": "loopfor",
        "named": true
      },
      {
        "type": "loopforeach",
        "named": true
      },
      {
        "type": "looprange",
        "named": true
      },
      {
        "type": "loopwhile",
        "named": true
      },
      {
        "type": "loopwhile_thread",
        "named": true
      },
      {
        "type": "macro",
        "named": true
      },
      {
        "type": "macro_definition",
        "named": true
      },
      {
        "type": "match",
        "named": true
      },
      {
        "type": "progn",
        "named": true
      },
      {
        "type": "quasiquote",
        "named": true
      },
      {
        "type": "quote",
        "named": true
      },
      {
        "type": "recv",
        "named": true
      },
      {
        "type": "recv_timeout",
        "named": true
      },
      {
        "type": "special_form",
        "named": true
      },
      {
        "type": "var",
        "named": true
      }
    ]
  },
  {
    "type": "_pattern",
    "named": true,
    "subtypes": [
      {
        "type": "_atom",
        "named": true
      },
      {
        "type": "pattern_binding",
        "named": true
      },
      {
        "type": "pattern_list",
        "named": true
      },
      {
        "type": "wildcard",
        "named": true
      }
    ]
  },
  {
    "type": "application",
    "named": true,
    "fields": {
      "arg": {
        "multiple": true,
        "required": false,
        "types": [
          {
<<<<<<< HEAD
            "type": "_expression",
=======
            "type": "application",
            "named": true
          },
          {
            "type": "byte_array",
            "named": true
          },
          {
            "type": "character",
            "named": true
          },
          {
            "type": "closure",
            "named": true
          },
          {
            "type": "constant_symbol",
            "named": true
          },
          {
            "type": "definition",
            "named": true
          },
          {
            "type": "function",
            "named": true
          },
          {
            "type": "function_definition",
            "named": true
          },
          {
            "type": "invalid_number",
            "named": true
          },
          {
            "type": "let",
            "named": true
          },
          {
            "type": "loop",
            "named": true
          },
          {
            "type": "loopfor",
            "named": true
          },
          {
            "type": "loopforeach",
            "named": true
          },
          {
            "type": "looprange",
            "named": true
          },
          {
            "type": "loopwhile",
            "named": true
          },
          {
            "type": "loopwhile_thread",
            "named": true
          },
          {
            "type": "macro",
            "named": true
          },
          {
            "type": "macro_definition",
            "named": true
          },
          {
            "type": "match",
            "named": true
          },
          {
            "type": "number",
            "named": true
          },
          {
            "type": "progn",
            "named": true
          },
          {
            "type": "quasiquote",
            "named": true
          },
          {
            "type": "quote",
            "named": true
          },
          {
            "type": "recv",
            "named": true
          },
          {
            "type": "recv_timeout",
            "named": true
          },
          {
            "type": "special_form",
            "named": true
          },
          {
            "type": "string",
            "named": true
          },
          {
            "type": "symbol",
            "named": true
          },
          {
            "type": "var",
>>>>>>> 5be41a21
            "named": true
          }
        ]
      },
      "function": {
        "multiple": false,
        "required": true,
        "types": [
          {
<<<<<<< HEAD
            "type": "_expression",
=======
            "type": "application",
            "named": true
          },
          {
            "type": "byte_array",
            "named": true
          },
          {
            "type": "character",
            "named": true
          },
          {
            "type": "closure",
            "named": true
          },
          {
            "type": "constant_symbol",
            "named": true
          },
          {
            "type": "definition",
            "named": true
          },
          {
            "type": "function",
            "named": true
          },
          {
            "type": "function_definition",
            "named": true
          },
          {
            "type": "invalid_number",
            "named": true
          },
          {
            "type": "let",
            "named": true
          },
          {
            "type": "loop",
            "named": true
          },
          {
            "type": "loopfor",
            "named": true
          },
          {
            "type": "loopforeach",
            "named": true
          },
          {
            "type": "looprange",
            "named": true
          },
          {
            "type": "loopwhile",
            "named": true
          },
          {
            "type": "loopwhile_thread",
            "named": true
          },
          {
            "type": "macro",
            "named": true
          },
          {
            "type": "macro_definition",
            "named": true
          },
          {
            "type": "match",
            "named": true
          },
          {
            "type": "number",
            "named": true
          },
          {
            "type": "progn",
            "named": true
          },
          {
            "type": "quasiquote",
            "named": true
          },
          {
            "type": "quote",
            "named": true
          },
          {
            "type": "recv",
            "named": true
          },
          {
            "type": "recv_timeout",
            "named": true
          },
          {
            "type": "special_form",
            "named": true
          },
          {
            "type": "string",
            "named": true
          },
          {
            "type": "symbol",
            "named": true
          },
          {
            "type": "var",
>>>>>>> 5be41a21
            "named": true
          }
        ]
      }
    }
  },
  {
    "type": "arglist",
    "named": true,
    "fields": {},
    "children": {
      "multiple": true,
      "required": false,
      "types": [
        {
          "type": "symbol",
          "named": true
        }
      ]
    }
  },
  {
    "type": "binding",
    "named": true,
    "fields": {
      "name": {
        "multiple": false,
        "required": true,
        "types": [
          {
            "type": "destructure_list",
            "named": true
          },
          {
            "type": "symbol",
            "named": true
          }
        ]
      },
      "value": {
        "multiple": false,
        "required": true,
        "types": [
          {
<<<<<<< HEAD
            "type": "_expression",
=======
            "type": "application",
            "named": true
          },
          {
            "type": "byte_array",
            "named": true
          },
          {
            "type": "character",
            "named": true
          },
          {
            "type": "closure",
            "named": true
          },
          {
            "type": "constant_symbol",
            "named": true
          },
          {
            "type": "definition",
            "named": true
          },
          {
            "type": "function",
            "named": true
          },
          {
            "type": "function_definition",
            "named": true
          },
          {
            "type": "invalid_number",
            "named": true
          },
          {
            "type": "let",
            "named": true
          },
          {
            "type": "loop",
            "named": true
          },
          {
            "type": "loopfor",
            "named": true
          },
          {
            "type": "loopforeach",
            "named": true
          },
          {
            "type": "looprange",
            "named": true
          },
          {
            "type": "loopwhile",
            "named": true
          },
          {
            "type": "loopwhile_thread",
            "named": true
          },
          {
            "type": "macro",
            "named": true
          },
          {
            "type": "macro_definition",
            "named": true
          },
          {
            "type": "match",
            "named": true
          },
          {
            "type": "number",
            "named": true
          },
          {
            "type": "progn",
            "named": true
          },
          {
            "type": "quasiquote",
            "named": true
          },
          {
            "type": "quote",
            "named": true
          },
          {
            "type": "recv",
            "named": true
          },
          {
            "type": "recv_timeout",
            "named": true
          },
          {
            "type": "special_form",
            "named": true
          },
          {
            "type": "string",
            "named": true
          },
          {
            "type": "symbol",
            "named": true
          },
          {
            "type": "var",
>>>>>>> 5be41a21
            "named": true
          }
        ]
      }
    }
  },
  {
    "type": "bindings",
    "named": true,
    "fields": {},
    "children": {
      "multiple": true,
      "required": false,
      "types": [
        {
          "type": "binding",
          "named": true
        }
      ]
    }
  },
  {
    "type": "byte_array",
    "named": true,
    "fields": {},
    "children": {
      "multiple": true,
      "required": false,
      "types": [
        {
          "type": "character",
          "named": true
        },
        {
          "type": "number",
          "named": true
        }
      ]
    }
  },
  {
    "type": "character",
    "named": true,
    "fields": {},
    "children": {
      "multiple": false,
      "required": true,
      "types": [
        {
          "type": "character_fragment",
          "named": true
        },
        {
          "type": "escape_sequence",
          "named": true
        },
        {
          "type": "invalid_character_fragment",
          "named": true
        },
        {
          "type": "invalid_escape_sequence",
          "named": true
        }
      ]
    }
  },
  {
    "type": "closure",
    "named": true,
    "fields": {
      "args": {
        "multiple": false,
        "required": true,
        "types": [
          {
            "type": "arglist",
            "named": true
          }
        ]
      },
      "body": {
        "multiple": false,
        "required": true,
        "types": [
          {
            "type": "_expression",
            "named": true
          }
        ]
      },
      "environment": {
        "multiple": false,
        "required": true,
        "types": [
          {
            "type": "_expression",
            "named": true
          }
        ]
      },
      "keyword": {
        "multiple": false,
        "required": true,
        "types": [
          {
            "type": "character",
            "named": true
          },
          {
            "type": "closure",
            "named": false
          }
        ]
      }
    }
  },
  {
    "type": "constant_symbol",
    "named": true,
    "fields": {}
  },
  {
    "type": "definition",
    "named": true,
    "fields": {
      "name": {
        "multiple": false,
        "required": true,
        "types": [
          {
            "type": "symbol",
            "named": true
          }
        ]
      },
      "value": {
        "multiple": false,
        "required": true,
        "types": [
          {
            "type": "_expression",
            "named": true
          }
        ]
      }
    }
  },
  {
    "type": "destructure_list",
    "named": true,
    "fields": {},
    "children": {
      "multiple": true,
      "required": false,
      "types": [
        {
          "type": "destructure_list",
          "named": true
        },
        {
          "type": "symbol",
          "named": true
        }
      ]
    }
  },
  {
    "type": "function",
    "named": true,
    "fields": {
      "args": {
        "multiple": false,
        "required": true,
        "types": [
          {
            "type": "arglist",
            "named": true
          }
        ]
      },
      "body": {
        "multiple": false,
        "required": true,
        "types": [
          {
            "type": "_expression",
            "named": true
          }
        ]
      },
      "keyword": {
        "multiple": false,
        "required": true,
        "types": [
          {
            "type": "fn",
            "named": false
          },
          {
            "type": "lambda",
            "named": false
          }
        ]
      }
    }
  },
  {
    "type": "function_definition",
    "named": true,
    "fields": {
      "args": {
        "multiple": false,
        "required": true,
        "types": [
          {
            "type": "arglist",
            "named": true
          }
        ]
      },
      "body": {
        "multiple": false,
        "required": true,
        "types": [
          {
            "type": "_expression",
            "named": true
          }
        ]
      },
      "keyword": {
        "multiple": false,
        "required": true,
        "types": [
          {
            "type": "defun",
            "named": false
          },
          {
            "type": "defunret",
            "named": false
          }
        ]
      },
      "name": {
        "multiple": false,
        "required": true,
        "types": [
          {
            "type": "symbol",
            "named": true
          }
        ]
      }
    }
  },
  {
    "type": "invalid_number",
    "named": true,
    "fields": {}
  },
  {
    "type": "let",
    "named": true,
    "fields": {
      "bindings": {
        "multiple": false,
        "required": true,
        "types": [
          {
            "type": "bindings",
            "named": true
          }
        ]
      },
      "body": {
        "multiple": false,
        "required": true,
        "types": [
          {
            "type": "_expression",
            "named": true
          }
        ]
      },
      "keyword": {
        "multiple": false,
        "required": true,
        "types": [
          {
            "type": "let",
            "named": false
          }
        ]
      }
    }
  },
  {
    "type": "loop",
    "named": true,
    "fields": {
      "bindings": {
        "multiple": false,
        "required": true,
        "types": [
          {
            "type": "bindings",
            "named": true
          }
        ]
      },
      "body": {
        "multiple": false,
        "required": true,
        "types": [
          {
            "type": "_expression",
            "named": true
          }
        ]
      },
      "condition": {
        "multiple": false,
        "required": true,
        "types": [
          {
            "type": "_expression",
            "named": true
          }
        ]
      },
      "keyword": {
        "multiple": false,
        "required": true,
        "types": [
          {
            "type": "loop",
            "named": false
          }
        ]
      }
    }
  },
  {
    "type": "loopfor",
    "named": true,
    "fields": {
      "body": {
        "multiple": false,
        "required": true,
        "types": [
          {
            "type": "_expression",
            "named": true
          }
        ]
      },
      "condition": {
        "multiple": false,
        "required": true,
        "types": [
          {
            "type": "_expression",
            "named": true
          }
        ]
      },
      "iterator": {
        "multiple": false,
        "required": true,
        "types": [
          {
            "type": "symbol",
            "named": true
          }
        ]
      },
      "keyword": {
        "multiple": false,
        "required": true,
        "types": [
          {
<<<<<<< HEAD
=======
            "type": "application",
            "named": true
          },
          {
            "type": "byte_array",
            "named": true
          },
          {
            "type": "character",
            "named": true
          },
          {
            "type": "closure",
            "named": true
          },
          {
            "type": "constant_symbol",
            "named": true
          },
          {
            "type": "definition",
            "named": true
          },
          {
            "type": "function",
            "named": true
          },
          {
            "type": "function_definition",
            "named": true
          },
          {
            "type": "invalid_number",
            "named": true
          },
          {
            "type": "let",
            "named": true
          },
          {
            "type": "loop",
            "named": true
          },
          {
>>>>>>> 5be41a21
            "type": "loopfor",
            "named": false
          }
        ]
      },
      "start": {
        "multiple": false,
        "required": true,
        "types": [
          {
            "type": "_expression",
            "named": true
          }
        ]
      },
      "update": {
        "multiple": false,
        "required": true,
        "types": [
          {
            "type": "_expression",
            "named": true
          }
        ]
      }
    }
  },
  {
    "type": "loopforeach",
    "named": true,
    "fields": {
      "body": {
        "multiple": false,
        "required": true,
        "types": [
          {
            "type": "_expression",
            "named": true
          }
        ]
      },
      "iterator": {
        "multiple": false,
        "required": true,
        "types": [
          {
            "type": "symbol",
            "named": true
          }
        ]
      },
      "keyword": {
        "multiple": false,
        "required": true,
        "types": [
          {
            "type": "loopforeach",
            "named": false
          }
        ]
      },
      "list": {
        "multiple": false,
        "required": true,
        "types": [
          {
            "type": "_expression",
            "named": true
          }
        ]
      }
    }
  },
  {
    "type": "looprange",
    "named": true,
    "fields": {
      "body": {
        "multiple": false,
        "required": true,
        "types": [
          {
            "type": "_expression",
            "named": true
          }
        ]
      },
      "end": {
        "multiple": false,
        "required": true,
        "types": [
          {
            "type": "_expression",
            "named": true
<<<<<<< HEAD
          }
        ]
      },
      "iterator": {
        "multiple": false,
        "required": true,
        "types": [
=======
          },
          {
            "type": "byte_array",
            "named": true
          },
          {
            "type": "character",
            "named": true
          },
          {
            "type": "closure",
            "named": true
          },
          {
            "type": "constant_symbol",
            "named": true
          },
          {
            "type": "definition",
            "named": true
          },
          {
            "type": "function",
            "named": true
          },
          {
            "type": "function_definition",
            "named": true
          },
          {
            "type": "invalid_number",
            "named": true
          },
          {
            "type": "let",
            "named": true
          },
          {
            "type": "loop",
            "named": true
          },
          {
            "type": "loopfor",
            "named": true
          },
>>>>>>> 5be41a21
          {
            "type": "symbol",
            "named": true
          }
        ]
      },
      "keyword": {
        "multiple": false,
        "required": true,
        "types": [
          {
            "type": "looprange",
            "named": false
          }
        ]
      },
      "start": {
        "multiple": false,
        "required": true,
        "types": [
          {
            "type": "_expression",
            "named": true
          }
        ]
      }
    }
  },
  {
    "type": "loopwhile",
    "named": true,
    "fields": {
      "body": {
        "multiple": false,
        "required": true,
        "types": [
          {
            "type": "_expression",
            "named": true
          }
        ]
      },
      "condition": {
        "multiple": false,
        "required": true,
        "types": [
          {
<<<<<<< HEAD
            "type": "_expression",
=======
            "type": "application",
            "named": true
          },
          {
            "type": "byte_array",
            "named": true
          },
          {
            "type": "character",
            "named": true
          },
          {
            "type": "closure",
            "named": true
          },
          {
            "type": "constant_symbol",
            "named": true
          },
          {
            "type": "definition",
            "named": true
          },
          {
            "type": "function",
            "named": true
          },
          {
            "type": "function_definition",
            "named": true
          },
          {
            "type": "invalid_number",
            "named": true
          },
          {
            "type": "let",
            "named": true
          },
          {
            "type": "loop",
            "named": true
          },
          {
            "type": "loopfor",
            "named": true
          },
          {
            "type": "loopforeach",
            "named": true
          },
          {
            "type": "looprange",
            "named": true
          },
          {
            "type": "loopwhile",
            "named": true
          },
          {
            "type": "loopwhile_thread",
            "named": true
          },
          {
            "type": "macro",
            "named": true
          },
          {
            "type": "macro_definition",
            "named": true
          },
          {
            "type": "match",
            "named": true
          },
          {
            "type": "number",
            "named": true
          },
          {
            "type": "progn",
            "named": true
          },
          {
            "type": "quasiquote",
            "named": true
          },
          {
            "type": "quote",
            "named": true
          },
          {
            "type": "recv",
            "named": true
          },
          {
            "type": "recv_timeout",
            "named": true
          },
          {
            "type": "special_form",
            "named": true
          },
          {
            "type": "string",
            "named": true
          },
          {
            "type": "symbol",
            "named": true
          },
          {
            "type": "var",
>>>>>>> 5be41a21
            "named": true
          }
        ]
      },
      "keyword": {
        "multiple": false,
        "required": true,
        "types": [
          {
            "type": "loopwhile",
            "named": false
          }
        ]
      }
    }
  },
  {
    "type": "loopwhile_thread",
    "named": true,
    "fields": {
      "args": {
        "multiple": false,
        "required": true,
        "types": [
          {
            "type": "loopwhile_thread_args",
            "named": true
          },
          {
            "type": "number",
            "named": true
          },
          {
<<<<<<< HEAD
            "type": "string",
            "named": true
          }
        ]
      },
      "body": {
=======
            "type": "character",
            "named": true
          },
          {
            "type": "closure",
            "named": true
          },
          {
            "type": "constant_symbol",
            "named": true
          },
          {
            "type": "definition",
            "named": true
          },
          {
            "type": "function",
            "named": true
          },
          {
            "type": "function_definition",
            "named": true
          },
          {
            "type": "invalid_number",
            "named": true
          },
          {
            "type": "let",
            "named": true
          },
          {
            "type": "loop",
            "named": true
          },
          {
            "type": "loopfor",
            "named": true
          },
          {
            "type": "loopforeach",
            "named": true
          },
          {
            "type": "looprange",
            "named": true
          },
          {
            "type": "loopwhile",
            "named": true
          },
          {
            "type": "loopwhile_thread",
            "named": true
          },
          {
            "type": "macro",
            "named": true
          },
          {
            "type": "macro_definition",
            "named": true
          },
          {
            "type": "match",
            "named": true
          },
          {
            "type": "number",
            "named": true
          },
          {
            "type": "progn",
            "named": true
          },
          {
            "type": "quasiquote",
            "named": true
          },
          {
            "type": "quote",
            "named": true
          },
          {
            "type": "recv",
            "named": true
          },
          {
            "type": "recv_timeout",
            "named": true
          },
          {
            "type": "special_form",
            "named": true
          },
          {
            "type": "string",
            "named": true
          },
          {
            "type": "symbol",
            "named": true
          },
          {
            "type": "var",
            "named": true
          }
        ]
      },
      "keyword": {
        "multiple": false,
        "required": true,
        "types": [
          {
            "type": "defun",
            "named": false
          },
          {
            "type": "defunret",
            "named": false
          }
        ]
      },
      "name": {
        "multiple": false,
        "required": true,
        "types": [
          {
            "type": "symbol",
            "named": true
          }
        ]
      }
    }
  },
  {
    "type": "invalid_number",
    "named": true,
    "fields": {}
  },
  {
    "type": "let",
    "named": true,
    "fields": {
      "bindings": {
>>>>>>> 5be41a21
        "multiple": false,
        "required": true,
        "types": [
          {
<<<<<<< HEAD
            "type": "_expression",
=======
            "type": "bindings",
>>>>>>> 5be41a21
            "named": true
          }
        ]
      },
<<<<<<< HEAD
      "condition": {
=======
      "body": {
>>>>>>> 5be41a21
        "multiple": false,
        "required": true,
        "types": [
          {
<<<<<<< HEAD
            "type": "_expression",
=======
            "type": "application",
            "named": true
          },
          {
            "type": "byte_array",
            "named": true
          },
          {
            "type": "character",
            "named": true
          },
          {
            "type": "closure",
            "named": true
          },
          {
            "type": "constant_symbol",
            "named": true
          },
          {
            "type": "definition",
            "named": true
          },
          {
            "type": "function",
            "named": true
          },
          {
            "type": "function_definition",
            "named": true
          },
          {
            "type": "invalid_number",
            "named": true
          },
          {
            "type": "let",
            "named": true
          },
          {
            "type": "loop",
            "named": true
          },
          {
            "type": "loopfor",
            "named": true
          },
          {
            "type": "loopforeach",
            "named": true
          },
          {
            "type": "looprange",
            "named": true
          },
          {
            "type": "loopwhile",
            "named": true
          },
          {
            "type": "loopwhile_thread",
            "named": true
          },
          {
            "type": "macro",
            "named": true
          },
          {
            "type": "macro_definition",
            "named": true
          },
          {
            "type": "match",
            "named": true
          },
          {
            "type": "number",
            "named": true
          },
          {
            "type": "progn",
            "named": true
          },
          {
            "type": "quasiquote",
            "named": true
          },
          {
            "type": "quote",
            "named": true
          },
          {
            "type": "recv",
            "named": true
          },
          {
            "type": "recv_timeout",
            "named": true
          },
          {
            "type": "special_form",
            "named": true
          },
          {
            "type": "string",
            "named": true
          },
          {
            "type": "symbol",
            "named": true
          },
          {
            "type": "var",
>>>>>>> 5be41a21
            "named": true
          }
        ]
      },
      "keyword": {
        "multiple": false,
        "required": true,
        "types": [
          {
<<<<<<< HEAD
            "type": "loopwhile-thd",
=======
            "type": "let",
            "named": false
          }
        ]
      }
    }
  },
  {
    "type": "loop",
    "named": true,
    "fields": {
      "bindings": {
        "multiple": false,
        "required": true,
        "types": [
          {
            "type": "bindings",
            "named": true
          }
        ]
      },
      "body": {
        "multiple": false,
        "required": true,
        "types": [
          {
            "type": "application",
            "named": true
          },
          {
            "type": "byte_array",
            "named": true
          },
          {
            "type": "character",
            "named": true
          },
          {
            "type": "closure",
            "named": true
          },
          {
            "type": "constant_symbol",
            "named": true
          },
          {
            "type": "definition",
            "named": true
          },
          {
            "type": "function",
            "named": true
          },
          {
            "type": "function_definition",
            "named": true
          },
          {
            "type": "invalid_number",
            "named": true
          },
          {
            "type": "let",
            "named": true
          },
          {
            "type": "loop",
            "named": true
          },
          {
            "type": "loopfor",
            "named": true
          },
          {
            "type": "loopforeach",
            "named": true
          },
          {
            "type": "looprange",
            "named": true
          },
          {
            "type": "loopwhile",
            "named": true
          },
          {
            "type": "loopwhile_thread",
            "named": true
          },
          {
            "type": "macro",
            "named": true
          },
          {
            "type": "macro_definition",
            "named": true
          },
          {
            "type": "match",
            "named": true
          },
          {
            "type": "number",
            "named": true
          },
          {
            "type": "progn",
            "named": true
          },
          {
            "type": "quasiquote",
            "named": true
          },
          {
            "type": "quote",
            "named": true
          },
          {
            "type": "recv",
            "named": true
          },
          {
            "type": "recv_timeout",
            "named": true
          },
          {
            "type": "special_form",
            "named": true
          },
          {
            "type": "string",
            "named": true
          },
          {
            "type": "symbol",
            "named": true
          },
          {
            "type": "var",
            "named": true
          }
        ]
      },
      "condition": {
        "multiple": false,
        "required": true,
        "types": [
          {
            "type": "application",
            "named": true
          },
          {
            "type": "byte_array",
            "named": true
          },
          {
            "type": "character",
            "named": true
          },
          {
            "type": "closure",
            "named": true
          },
          {
            "type": "constant_symbol",
            "named": true
          },
          {
            "type": "definition",
            "named": true
          },
          {
            "type": "function",
            "named": true
          },
          {
            "type": "function_definition",
            "named": true
          },
          {
            "type": "invalid_number",
            "named": true
          },
          {
            "type": "let",
            "named": true
          },
          {
            "type": "loop",
            "named": true
          },
          {
            "type": "loopfor",
            "named": true
          },
          {
            "type": "loopforeach",
            "named": true
          },
          {
            "type": "looprange",
            "named": true
          },
          {
            "type": "loopwhile",
            "named": true
          },
          {
            "type": "loopwhile_thread",
            "named": true
          },
          {
            "type": "macro",
            "named": true
          },
          {
            "type": "macro_definition",
            "named": true
          },
          {
            "type": "match",
            "named": true
          },
          {
            "type": "number",
            "named": true
          },
          {
            "type": "progn",
            "named": true
          },
          {
            "type": "quasiquote",
            "named": true
          },
          {
            "type": "quote",
            "named": true
          },
          {
            "type": "recv",
            "named": true
          },
          {
            "type": "recv_timeout",
            "named": true
          },
          {
            "type": "special_form",
            "named": true
          },
          {
            "type": "string",
            "named": true
          },
          {
            "type": "symbol",
            "named": true
          },
          {
            "type": "var",
            "named": true
          }
        ]
      },
      "keyword": {
        "multiple": false,
        "required": true,
        "types": [
          {
            "type": "loop",
            "named": false
          }
        ]
      }
    }
  },
  {
    "type": "loopfor",
    "named": true,
    "fields": {
      "body": {
        "multiple": false,
        "required": true,
        "types": [
          {
            "type": "application",
            "named": true
          },
          {
            "type": "byte_array",
            "named": true
          },
          {
            "type": "character",
            "named": true
          },
          {
            "type": "closure",
            "named": true
          },
          {
            "type": "constant_symbol",
            "named": true
          },
          {
            "type": "definition",
            "named": true
          },
          {
            "type": "function",
            "named": true
          },
          {
            "type": "function_definition",
            "named": true
          },
          {
            "type": "invalid_number",
            "named": true
          },
          {
            "type": "let",
            "named": true
          },
          {
            "type": "loop",
            "named": true
          },
          {
            "type": "loopfor",
            "named": true
          },
          {
            "type": "loopforeach",
            "named": true
          },
          {
            "type": "looprange",
            "named": true
          },
          {
            "type": "loopwhile",
            "named": true
          },
          {
            "type": "loopwhile_thread",
            "named": true
          },
          {
            "type": "macro",
            "named": true
          },
          {
            "type": "macro_definition",
            "named": true
          },
          {
            "type": "match",
            "named": true
          },
          {
            "type": "number",
            "named": true
          },
          {
            "type": "progn",
            "named": true
          },
          {
            "type": "quasiquote",
            "named": true
          },
          {
            "type": "quote",
            "named": true
          },
          {
            "type": "recv",
            "named": true
          },
          {
            "type": "recv_timeout",
            "named": true
          },
          {
            "type": "special_form",
            "named": true
          },
          {
            "type": "string",
            "named": true
          },
          {
            "type": "symbol",
            "named": true
          },
          {
            "type": "var",
            "named": true
          }
        ]
      },
      "condition": {
        "multiple": false,
        "required": true,
        "types": [
          {
            "type": "application",
            "named": true
          },
          {
            "type": "byte_array",
            "named": true
          },
          {
            "type": "character",
            "named": true
          },
          {
            "type": "closure",
            "named": true
          },
          {
            "type": "constant_symbol",
            "named": true
          },
          {
            "type": "definition",
            "named": true
          },
          {
            "type": "function",
            "named": true
          },
          {
            "type": "function_definition",
            "named": true
          },
          {
            "type": "invalid_number",
            "named": true
          },
          {
            "type": "let",
            "named": true
          },
          {
            "type": "loop",
            "named": true
          },
          {
            "type": "loopfor",
            "named": true
          },
          {
            "type": "loopforeach",
            "named": true
          },
          {
            "type": "looprange",
            "named": true
          },
          {
            "type": "loopwhile",
            "named": true
          },
          {
            "type": "loopwhile_thread",
            "named": true
          },
          {
            "type": "macro",
            "named": true
          },
          {
            "type": "macro_definition",
            "named": true
          },
          {
            "type": "match",
            "named": true
          },
          {
            "type": "number",
            "named": true
          },
          {
            "type": "progn",
            "named": true
          },
          {
            "type": "quasiquote",
            "named": true
          },
          {
            "type": "quote",
            "named": true
          },
          {
            "type": "recv",
            "named": true
          },
          {
            "type": "recv_timeout",
            "named": true
          },
          {
            "type": "special_form",
            "named": true
          },
          {
            "type": "string",
            "named": true
          },
          {
            "type": "symbol",
            "named": true
          },
          {
            "type": "var",
            "named": true
          }
        ]
      },
      "iterator": {
        "multiple": false,
        "required": true,
        "types": [
          {
            "type": "symbol",
            "named": true
          }
        ]
      },
      "keyword": {
        "multiple": false,
        "required": true,
        "types": [
          {
            "type": "loopfor",
            "named": false
          }
        ]
      },
      "start": {
        "multiple": false,
        "required": true,
        "types": [
          {
            "type": "application",
            "named": true
          },
          {
            "type": "byte_array",
            "named": true
          },
          {
            "type": "character",
            "named": true
          },
          {
            "type": "closure",
            "named": true
          },
          {
            "type": "constant_symbol",
            "named": true
          },
          {
            "type": "definition",
            "named": true
          },
          {
            "type": "function",
            "named": true
          },
          {
            "type": "function_definition",
            "named": true
          },
          {
            "type": "invalid_number",
            "named": true
          },
          {
            "type": "let",
            "named": true
          },
          {
            "type": "loop",
            "named": true
          },
          {
            "type": "loopfor",
            "named": true
          },
          {
            "type": "loopforeach",
            "named": true
          },
          {
            "type": "looprange",
            "named": true
          },
          {
            "type": "loopwhile",
            "named": true
          },
          {
            "type": "loopwhile_thread",
            "named": true
          },
          {
            "type": "macro",
            "named": true
          },
          {
            "type": "macro_definition",
            "named": true
          },
          {
            "type": "match",
            "named": true
          },
          {
            "type": "number",
            "named": true
          },
          {
            "type": "progn",
            "named": true
          },
          {
            "type": "quasiquote",
            "named": true
          },
          {
            "type": "quote",
            "named": true
          },
          {
            "type": "recv",
            "named": true
          },
          {
            "type": "recv_timeout",
            "named": true
          },
          {
            "type": "special_form",
            "named": true
          },
          {
            "type": "string",
            "named": true
          },
          {
            "type": "symbol",
            "named": true
          },
          {
            "type": "var",
            "named": true
          }
        ]
      },
      "update": {
        "multiple": false,
        "required": true,
        "types": [
          {
            "type": "application",
            "named": true
          },
          {
            "type": "byte_array",
            "named": true
          },
          {
            "type": "character",
            "named": true
          },
          {
            "type": "closure",
            "named": true
          },
          {
            "type": "constant_symbol",
            "named": true
          },
          {
            "type": "definition",
            "named": true
          },
          {
            "type": "function",
            "named": true
          },
          {
            "type": "function_definition",
            "named": true
          },
          {
            "type": "invalid_number",
            "named": true
          },
          {
            "type": "let",
            "named": true
          },
          {
            "type": "loop",
            "named": true
          },
          {
            "type": "loopfor",
            "named": true
          },
          {
            "type": "loopforeach",
            "named": true
          },
          {
            "type": "looprange",
            "named": true
          },
          {
            "type": "loopwhile",
            "named": true
          },
          {
            "type": "loopwhile_thread",
            "named": true
          },
          {
            "type": "macro",
            "named": true
          },
          {
            "type": "macro_definition",
            "named": true
          },
          {
            "type": "match",
            "named": true
          },
          {
            "type": "number",
            "named": true
          },
          {
            "type": "progn",
            "named": true
          },
          {
            "type": "quasiquote",
            "named": true
          },
          {
            "type": "quote",
            "named": true
          },
          {
            "type": "recv",
            "named": true
          },
          {
            "type": "recv_timeout",
            "named": true
          },
          {
            "type": "special_form",
            "named": true
          },
          {
            "type": "string",
            "named": true
          },
          {
            "type": "symbol",
            "named": true
          },
          {
            "type": "var",
            "named": true
          }
        ]
      }
    }
  },
  {
    "type": "loopforeach",
    "named": true,
    "fields": {
      "body": {
        "multiple": false,
        "required": true,
        "types": [
          {
            "type": "application",
            "named": true
          },
          {
            "type": "byte_array",
            "named": true
          },
          {
            "type": "character",
            "named": true
          },
          {
            "type": "closure",
            "named": true
          },
          {
            "type": "constant_symbol",
            "named": true
          },
          {
            "type": "definition",
            "named": true
          },
          {
            "type": "function",
            "named": true
          },
          {
            "type": "function_definition",
            "named": true
          },
          {
            "type": "invalid_number",
            "named": true
          },
          {
            "type": "let",
            "named": true
          },
          {
            "type": "loop",
            "named": true
          },
          {
            "type": "loopfor",
            "named": true
          },
          {
            "type": "loopforeach",
            "named": true
          },
          {
            "type": "looprange",
            "named": true
          },
          {
            "type": "loopwhile",
            "named": true
          },
          {
            "type": "loopwhile_thread",
            "named": true
          },
          {
            "type": "macro",
            "named": true
          },
          {
            "type": "macro_definition",
            "named": true
          },
          {
            "type": "match",
            "named": true
          },
          {
            "type": "number",
            "named": true
          },
          {
            "type": "progn",
            "named": true
          },
          {
            "type": "quasiquote",
            "named": true
          },
          {
            "type": "quote",
            "named": true
          },
          {
            "type": "recv",
            "named": true
          },
          {
            "type": "recv_timeout",
            "named": true
          },
          {
            "type": "special_form",
            "named": true
          },
          {
            "type": "string",
            "named": true
          },
          {
            "type": "symbol",
            "named": true
          },
          {
            "type": "var",
            "named": true
          }
        ]
      },
      "iterator": {
        "multiple": false,
        "required": true,
        "types": [
          {
            "type": "symbol",
            "named": true
          }
        ]
      },
      "keyword": {
        "multiple": false,
        "required": true,
        "types": [
          {
            "type": "loopforeach",
            "named": false
          }
        ]
      },
      "list": {
        "multiple": false,
        "required": true,
        "types": [
          {
            "type": "application",
            "named": true
          },
          {
            "type": "byte_array",
            "named": true
          },
          {
            "type": "character",
            "named": true
          },
          {
            "type": "closure",
            "named": true
          },
          {
            "type": "constant_symbol",
            "named": true
          },
          {
            "type": "definition",
            "named": true
          },
          {
            "type": "function",
            "named": true
          },
          {
            "type": "function_definition",
            "named": true
          },
          {
            "type": "invalid_number",
            "named": true
          },
          {
            "type": "let",
            "named": true
          },
          {
            "type": "loop",
            "named": true
          },
          {
            "type": "loopfor",
            "named": true
          },
          {
            "type": "loopforeach",
            "named": true
          },
          {
            "type": "looprange",
            "named": true
          },
          {
            "type": "loopwhile",
            "named": true
          },
          {
            "type": "loopwhile_thread",
            "named": true
          },
          {
            "type": "macro",
            "named": true
          },
          {
            "type": "macro_definition",
            "named": true
          },
          {
            "type": "match",
            "named": true
          },
          {
            "type": "number",
            "named": true
          },
          {
            "type": "progn",
            "named": true
          },
          {
            "type": "quasiquote",
            "named": true
          },
          {
            "type": "quote",
            "named": true
          },
          {
            "type": "recv",
            "named": true
          },
          {
            "type": "recv_timeout",
            "named": true
          },
          {
            "type": "special_form",
            "named": true
          },
          {
            "type": "string",
            "named": true
          },
          {
            "type": "symbol",
            "named": true
          },
          {
            "type": "var",
            "named": true
          }
        ]
      }
    }
  },
  {
    "type": "looprange",
    "named": true,
    "fields": {
      "body": {
        "multiple": false,
        "required": true,
        "types": [
          {
            "type": "application",
            "named": true
          },
          {
            "type": "byte_array",
            "named": true
          },
          {
            "type": "character",
            "named": true
          },
          {
            "type": "closure",
            "named": true
          },
          {
            "type": "constant_symbol",
            "named": true
          },
          {
            "type": "definition",
            "named": true
          },
          {
            "type": "function",
            "named": true
          },
          {
            "type": "function_definition",
            "named": true
          },
          {
            "type": "invalid_number",
            "named": true
          },
          {
            "type": "let",
            "named": true
          },
          {
            "type": "loop",
            "named": true
          },
          {
            "type": "loopfor",
            "named": true
          },
          {
            "type": "loopforeach",
            "named": true
          },
          {
            "type": "looprange",
            "named": true
          },
          {
            "type": "loopwhile",
            "named": true
          },
          {
            "type": "loopwhile_thread",
            "named": true
          },
          {
            "type": "macro",
            "named": true
          },
          {
            "type": "macro_definition",
            "named": true
          },
          {
            "type": "match",
            "named": true
          },
          {
            "type": "number",
            "named": true
          },
          {
            "type": "progn",
            "named": true
          },
          {
            "type": "quasiquote",
            "named": true
          },
          {
            "type": "quote",
            "named": true
          },
          {
            "type": "recv",
            "named": true
          },
          {
            "type": "recv_timeout",
            "named": true
          },
          {
            "type": "special_form",
            "named": true
          },
          {
            "type": "string",
            "named": true
          },
          {
            "type": "symbol",
            "named": true
          },
          {
            "type": "var",
            "named": true
          }
        ]
      },
      "end": {
        "multiple": false,
        "required": true,
        "types": [
          {
            "type": "application",
            "named": true
          },
          {
            "type": "byte_array",
            "named": true
          },
          {
            "type": "character",
            "named": true
          },
          {
            "type": "closure",
            "named": true
          },
          {
            "type": "constant_symbol",
            "named": true
          },
          {
            "type": "definition",
            "named": true
          },
          {
            "type": "function",
            "named": true
          },
          {
            "type": "function_definition",
            "named": true
          },
          {
            "type": "invalid_number",
            "named": true
          },
          {
            "type": "let",
            "named": true
          },
          {
            "type": "loop",
            "named": true
          },
          {
            "type": "loopfor",
            "named": true
          },
          {
            "type": "loopforeach",
            "named": true
          },
          {
            "type": "looprange",
            "named": true
          },
          {
            "type": "loopwhile",
            "named": true
          },
          {
            "type": "loopwhile_thread",
            "named": true
          },
          {
            "type": "macro",
            "named": true
          },
          {
            "type": "macro_definition",
            "named": true
          },
          {
            "type": "match",
            "named": true
          },
          {
            "type": "number",
            "named": true
          },
          {
            "type": "progn",
            "named": true
          },
          {
            "type": "quasiquote",
            "named": true
          },
          {
            "type": "quote",
            "named": true
          },
          {
            "type": "recv",
            "named": true
          },
          {
            "type": "recv_timeout",
            "named": true
          },
          {
            "type": "special_form",
            "named": true
          },
          {
            "type": "string",
            "named": true
          },
          {
            "type": "symbol",
            "named": true
          },
          {
            "type": "var",
            "named": true
          }
        ]
      },
      "iterator": {
        "multiple": false,
        "required": true,
        "types": [
          {
            "type": "symbol",
            "named": true
          }
        ]
      },
      "keyword": {
        "multiple": false,
        "required": true,
        "types": [
          {
            "type": "looprange",
            "named": false
          }
        ]
      },
      "start": {
        "multiple": false,
        "required": true,
        "types": [
          {
            "type": "application",
            "named": true
          },
          {
            "type": "byte_array",
            "named": true
          },
          {
            "type": "character",
            "named": true
          },
          {
            "type": "closure",
            "named": true
          },
          {
            "type": "constant_symbol",
            "named": true
          },
          {
            "type": "definition",
            "named": true
          },
          {
            "type": "function",
            "named": true
          },
          {
            "type": "function_definition",
            "named": true
          },
          {
            "type": "invalid_number",
            "named": true
          },
          {
            "type": "let",
            "named": true
          },
          {
            "type": "loop",
            "named": true
          },
          {
            "type": "loopfor",
            "named": true
          },
          {
            "type": "loopforeach",
            "named": true
          },
          {
            "type": "looprange",
            "named": true
          },
          {
            "type": "loopwhile",
            "named": true
          },
          {
            "type": "loopwhile_thread",
            "named": true
          },
          {
            "type": "macro",
            "named": true
          },
          {
            "type": "macro_definition",
            "named": true
          },
          {
            "type": "match",
            "named": true
          },
          {
            "type": "number",
            "named": true
          },
          {
            "type": "progn",
            "named": true
          },
          {
            "type": "quasiquote",
            "named": true
          },
          {
            "type": "quote",
            "named": true
          },
          {
            "type": "recv",
            "named": true
          },
          {
            "type": "recv_timeout",
            "named": true
          },
          {
            "type": "special_form",
            "named": true
          },
          {
            "type": "string",
            "named": true
          },
          {
            "type": "symbol",
            "named": true
          },
          {
            "type": "var",
            "named": true
          }
        ]
      }
    }
  },
  {
    "type": "loopwhile",
    "named": true,
    "fields": {
      "body": {
        "multiple": false,
        "required": true,
        "types": [
          {
            "type": "application",
            "named": true
          },
          {
            "type": "byte_array",
            "named": true
          },
          {
            "type": "character",
            "named": true
          },
          {
            "type": "closure",
            "named": true
          },
          {
            "type": "constant_symbol",
            "named": true
          },
          {
            "type": "definition",
            "named": true
          },
          {
            "type": "function",
            "named": true
          },
          {
            "type": "function_definition",
            "named": true
          },
          {
            "type": "invalid_number",
            "named": true
          },
          {
            "type": "let",
            "named": true
          },
          {
            "type": "loop",
            "named": true
          },
          {
            "type": "loopfor",
            "named": true
          },
          {
            "type": "loopforeach",
            "named": true
          },
          {
            "type": "looprange",
            "named": true
          },
          {
            "type": "loopwhile",
            "named": true
          },
          {
            "type": "loopwhile_thread",
            "named": true
          },
          {
            "type": "macro",
            "named": true
          },
          {
            "type": "macro_definition",
            "named": true
          },
          {
            "type": "match",
            "named": true
          },
          {
            "type": "number",
            "named": true
          },
          {
            "type": "progn",
            "named": true
          },
          {
            "type": "quasiquote",
            "named": true
          },
          {
            "type": "quote",
            "named": true
          },
          {
            "type": "recv",
            "named": true
          },
          {
            "type": "recv_timeout",
            "named": true
          },
          {
            "type": "special_form",
            "named": true
          },
          {
            "type": "string",
            "named": true
          },
          {
            "type": "symbol",
            "named": true
          },
          {
            "type": "var",
            "named": true
          }
        ]
      },
      "condition": {
        "multiple": false,
        "required": true,
        "types": [
          {
            "type": "application",
            "named": true
          },
          {
            "type": "byte_array",
            "named": true
          },
          {
            "type": "character",
            "named": true
          },
          {
            "type": "closure",
            "named": true
          },
          {
            "type": "constant_symbol",
            "named": true
          },
          {
            "type": "definition",
            "named": true
          },
          {
            "type": "function",
            "named": true
          },
          {
            "type": "function_definition",
            "named": true
          },
          {
            "type": "invalid_number",
            "named": true
          },
          {
            "type": "let",
            "named": true
          },
          {
            "type": "loop",
            "named": true
          },
          {
            "type": "loopfor",
            "named": true
          },
          {
            "type": "loopforeach",
            "named": true
          },
          {
            "type": "looprange",
            "named": true
          },
          {
            "type": "loopwhile",
            "named": true
          },
          {
            "type": "loopwhile_thread",
            "named": true
          },
          {
            "type": "macro",
            "named": true
          },
          {
            "type": "macro_definition",
            "named": true
          },
          {
            "type": "match",
            "named": true
          },
          {
            "type": "number",
            "named": true
          },
          {
            "type": "progn",
            "named": true
          },
          {
            "type": "quasiquote",
            "named": true
          },
          {
            "type": "quote",
            "named": true
          },
          {
            "type": "recv",
            "named": true
          },
          {
            "type": "recv_timeout",
            "named": true
          },
          {
            "type": "special_form",
            "named": true
          },
          {
            "type": "string",
            "named": true
          },
          {
            "type": "symbol",
            "named": true
          },
          {
            "type": "var",
            "named": true
          }
        ]
      },
      "keyword": {
        "multiple": false,
        "required": true,
        "types": [
          {
            "type": "loopwhile",
            "named": false
          }
        ]
      }
    }
  },
  {
    "type": "loopwhile_thread",
    "named": true,
    "fields": {
      "args": {
        "multiple": false,
        "required": true,
        "types": [
          {
            "type": "loopwhile_thread_args",
            "named": true
          },
          {
            "type": "number",
            "named": true
          },
          {
            "type": "string",
            "named": true
          }
        ]
      },
      "body": {
        "multiple": false,
        "required": true,
        "types": [
          {
            "type": "application",
            "named": true
          },
          {
            "type": "byte_array",
            "named": true
          },
          {
            "type": "character",
            "named": true
          },
          {
            "type": "closure",
            "named": true
          },
          {
            "type": "constant_symbol",
            "named": true
          },
          {
            "type": "definition",
            "named": true
          },
          {
            "type": "function",
            "named": true
          },
          {
            "type": "function_definition",
            "named": true
          },
          {
            "type": "invalid_number",
            "named": true
          },
          {
            "type": "let",
            "named": true
          },
          {
            "type": "loop",
            "named": true
          },
          {
            "type": "loopfor",
            "named": true
          },
          {
            "type": "loopforeach",
            "named": true
          },
          {
            "type": "looprange",
            "named": true
          },
          {
            "type": "loopwhile",
            "named": true
          },
          {
            "type": "loopwhile_thread",
            "named": true
          },
          {
            "type": "macro",
            "named": true
          },
          {
            "type": "macro_definition",
            "named": true
          },
          {
            "type": "match",
            "named": true
          },
          {
            "type": "number",
            "named": true
          },
          {
            "type": "progn",
            "named": true
          },
          {
            "type": "quasiquote",
            "named": true
          },
          {
            "type": "quote",
            "named": true
          },
          {
            "type": "recv",
            "named": true
          },
          {
            "type": "recv_timeout",
            "named": true
          },
          {
            "type": "special_form",
            "named": true
          },
          {
            "type": "string",
            "named": true
          },
          {
            "type": "symbol",
            "named": true
          },
          {
            "type": "var",
            "named": true
          }
        ]
      },
      "condition": {
        "multiple": false,
        "required": true,
        "types": [
          {
            "type": "application",
            "named": true
          },
          {
            "type": "byte_array",
            "named": true
          },
          {
            "type": "character",
            "named": true
          },
          {
            "type": "closure",
            "named": true
          },
          {
            "type": "constant_symbol",
            "named": true
          },
          {
            "type": "definition",
            "named": true
          },
          {
            "type": "function",
            "named": true
          },
          {
            "type": "function_definition",
            "named": true
          },
          {
            "type": "invalid_number",
            "named": true
          },
          {
            "type": "let",
            "named": true
          },
          {
            "type": "loop",
            "named": true
          },
          {
            "type": "loopfor",
            "named": true
          },
          {
            "type": "loopforeach",
            "named": true
          },
          {
            "type": "looprange",
            "named": true
          },
          {
            "type": "loopwhile",
            "named": true
          },
          {
            "type": "loopwhile_thread",
            "named": true
          },
          {
            "type": "macro",
            "named": true
          },
          {
            "type": "macro_definition",
            "named": true
          },
          {
            "type": "match",
            "named": true
          },
          {
            "type": "number",
            "named": true
          },
          {
            "type": "progn",
            "named": true
          },
          {
            "type": "quasiquote",
            "named": true
          },
          {
            "type": "quote",
            "named": true
          },
          {
            "type": "recv",
            "named": true
          },
          {
            "type": "recv_timeout",
            "named": true
          },
          {
            "type": "special_form",
            "named": true
          },
          {
            "type": "string",
            "named": true
          },
          {
            "type": "symbol",
            "named": true
          },
          {
            "type": "var",
            "named": true
          }
        ]
      },
      "keyword": {
        "multiple": false,
        "required": true,
        "types": [
          {
            "type": "loopwhile-thd",
            "named": false
          }
        ]
      }
    }
  },
  {
    "type": "loopwhile_thread_args",
    "named": true,
    "fields": {},
    "children": {
      "multiple": true,
      "required": false,
      "types": [
        {
          "type": "number",
          "named": true
        },
        {
          "type": "string",
          "named": true
        }
      ]
    }
  },
  {
    "type": "macro",
    "named": true,
    "fields": {
      "args": {
        "multiple": false,
        "required": true,
        "types": [
          {
            "type": "arglist",
            "named": true
          }
        ]
      },
      "body": {
        "multiple": false,
        "required": true,
        "types": [
          {
            "type": "application",
            "named": true
          },
          {
            "type": "byte_array",
            "named": true
          },
          {
            "type": "character",
            "named": true
          },
          {
            "type": "closure",
            "named": true
          },
          {
            "type": "constant_symbol",
            "named": true
          },
          {
            "type": "definition",
            "named": true
          },
          {
            "type": "function",
            "named": true
          },
          {
            "type": "function_definition",
            "named": true
          },
          {
            "type": "invalid_number",
            "named": true
          },
          {
            "type": "let",
            "named": true
          },
          {
            "type": "loop",
            "named": true
          },
          {
            "type": "loopfor",
            "named": true
          },
          {
            "type": "loopforeach",
            "named": true
          },
          {
            "type": "looprange",
            "named": true
          },
          {
            "type": "loopwhile",
            "named": true
          },
          {
            "type": "loopwhile_thread",
            "named": true
          },
          {
            "type": "macro",
            "named": true
          },
          {
            "type": "macro_definition",
            "named": true
          },
          {
            "type": "match",
            "named": true
          },
          {
            "type": "number",
            "named": true
          },
          {
            "type": "progn",
            "named": true
          },
          {
            "type": "quasiquote",
            "named": true
          },
          {
            "type": "quote",
            "named": true
          },
          {
            "type": "recv",
            "named": true
          },
          {
            "type": "recv_timeout",
            "named": true
          },
          {
            "type": "special_form",
            "named": true
          },
          {
            "type": "string",
            "named": true
          },
          {
            "type": "symbol",
            "named": true
          },
          {
            "type": "var",
            "named": true
          }
        ]
      },
      "keyword": {
        "multiple": false,
        "required": true,
        "types": [
          {
            "type": "macro",
            "named": false
          }
        ]
      }
    }
  },
  {
    "type": "macro_definition",
    "named": true,
    "fields": {
      "args": {
        "multiple": false,
        "required": true,
        "types": [
          {
            "type": "arglist",
            "named": true
          }
        ]
      },
      "body": {
        "multiple": false,
        "required": true,
        "types": [
          {
            "type": "application",
            "named": true
          },
          {
            "type": "byte_array",
            "named": true
          },
          {
            "type": "character",
            "named": true
          },
          {
            "type": "closure",
            "named": true
          },
          {
            "type": "constant_symbol",
            "named": true
          },
          {
            "type": "definition",
            "named": true
          },
          {
            "type": "function",
            "named": true
          },
          {
            "type": "function_definition",
            "named": true
          },
          {
            "type": "invalid_number",
            "named": true
          },
          {
            "type": "let",
            "named": true
          },
          {
            "type": "loop",
            "named": true
          },
          {
            "type": "loopfor",
            "named": true
          },
          {
            "type": "loopforeach",
            "named": true
          },
          {
            "type": "looprange",
            "named": true
          },
          {
            "type": "loopwhile",
            "named": true
          },
          {
            "type": "loopwhile_thread",
            "named": true
          },
          {
            "type": "macro",
            "named": true
          },
          {
            "type": "macro_definition",
            "named": true
          },
          {
            "type": "match",
            "named": true
          },
          {
            "type": "number",
            "named": true
          },
          {
            "type": "progn",
            "named": true
          },
          {
            "type": "quasiquote",
            "named": true
          },
          {
            "type": "quote",
            "named": true
          },
          {
            "type": "recv",
            "named": true
          },
          {
            "type": "recv_timeout",
            "named": true
          },
          {
            "type": "special_form",
            "named": true
          },
          {
            "type": "string",
            "named": true
          },
          {
            "type": "symbol",
            "named": true
          },
          {
            "type": "var",
            "named": true
          }
        ]
      },
      "keyword": {
        "multiple": false,
        "required": true,
        "types": [
          {
            "type": "defmacro",
            "named": false
          }
        ]
      },
      "name": {
        "multiple": false,
        "required": true,
        "types": [
          {
            "type": "symbol",
            "named": true
          }
        ]
      }
    }
  },
  {
    "type": "match",
    "named": true,
    "fields": {
      "arm": {
        "multiple": true,
        "required": false,
        "types": [
          {
            "type": "pattern_arm",
            "named": true
          }
        ]
      },
      "keyword": {
        "multiple": false,
        "required": true,
        "types": [
          {
            "type": "match",
            "named": false
          }
        ]
      },
      "value": {
        "multiple": false,
        "required": true,
        "types": [
          {
            "type": "application",
            "named": true
          },
          {
            "type": "byte_array",
            "named": true
          },
          {
            "type": "character",
            "named": true
          },
          {
            "type": "closure",
            "named": true
          },
          {
            "type": "constant_symbol",
            "named": true
          },
          {
            "type": "definition",
            "named": true
          },
          {
            "type": "function",
            "named": true
          },
          {
            "type": "function_definition",
            "named": true
          },
          {
            "type": "invalid_number",
            "named": true
          },
          {
            "type": "let",
            "named": true
          },
          {
            "type": "loop",
            "named": true
          },
          {
            "type": "loopfor",
            "named": true
          },
          {
            "type": "loopforeach",
            "named": true
          },
          {
            "type": "looprange",
            "named": true
          },
          {
            "type": "loopwhile",
            "named": true
          },
          {
            "type": "loopwhile_thread",
            "named": true
          },
          {
            "type": "macro",
            "named": true
          },
          {
            "type": "macro_definition",
            "named": true
          },
          {
            "type": "match",
            "named": true
          },
          {
            "type": "number",
            "named": true
          },
          {
            "type": "progn",
            "named": true
          },
          {
            "type": "quasiquote",
            "named": true
          },
          {
            "type": "quote",
            "named": true
          },
          {
            "type": "recv",
            "named": true
          },
          {
            "type": "recv_timeout",
            "named": true
          },
          {
            "type": "special_form",
            "named": true
          },
          {
            "type": "string",
            "named": true
          },
          {
            "type": "symbol",
            "named": true
          },
          {
            "type": "var",
            "named": true
          }
        ]
      }
    }
  },
  {
    "type": "number",
    "named": true,
    "fields": {}
  },
  {
    "type": "pattern_arm",
    "named": true,
    "fields": {
      "guard": {
        "multiple": false,
        "required": false,
        "types": [
          {
            "type": "application",
            "named": true
          },
          {
            "type": "byte_array",
            "named": true
          },
          {
            "type": "character",
            "named": true
          },
          {
            "type": "closure",
            "named": true
          },
          {
            "type": "constant_symbol",
            "named": true
          },
          {
            "type": "definition",
            "named": true
          },
          {
            "type": "function",
            "named": true
          },
          {
            "type": "function_definition",
            "named": true
          },
          {
            "type": "invalid_number",
            "named": true
          },
          {
            "type": "let",
            "named": true
          },
          {
            "type": "loop",
            "named": true
          },
          {
            "type": "loopfor",
            "named": true
          },
          {
            "type": "loopforeach",
            "named": true
          },
          {
            "type": "looprange",
            "named": true
          },
          {
            "type": "loopwhile",
            "named": true
          },
          {
            "type": "loopwhile_thread",
            "named": true
          },
          {
            "type": "macro",
            "named": true
          },
          {
            "type": "macro_definition",
            "named": true
          },
          {
            "type": "match",
            "named": true
          },
          {
            "type": "number",
            "named": true
          },
          {
            "type": "progn",
            "named": true
          },
          {
            "type": "quasiquote",
            "named": true
          },
          {
            "type": "quote",
            "named": true
          },
          {
            "type": "recv",
            "named": true
          },
          {
            "type": "recv_timeout",
            "named": true
          },
          {
            "type": "special_form",
            "named": true
          },
          {
            "type": "string",
            "named": true
          },
          {
            "type": "symbol",
            "named": true
          },
          {
            "type": "var",
            "named": true
          }
        ]
      },
      "pattern": {
        "multiple": false,
        "required": true,
        "types": [
          {
            "type": "byte_array",
            "named": true
          },
          {
            "type": "character",
            "named": true
          },
          {
            "type": "constant_symbol",
            "named": true
          },
          {
            "type": "invalid_number",
            "named": true
          },
          {
            "type": "number",
            "named": true
          },
          {
            "type": "pattern_binding",
            "named": true
          },
          {
            "type": "pattern_list",
            "named": true
          },
          {
            "type": "string",
            "named": true
          },
          {
            "type": "symbol",
            "named": true
          },
          {
            "type": "wildcard",
            "named": true
          }
        ]
      },
      "value": {
        "multiple": false,
        "required": true,
        "types": [
          {
            "type": "application",
            "named": true
          },
          {
            "type": "byte_array",
            "named": true
          },
          {
            "type": "character",
            "named": true
          },
          {
            "type": "closure",
            "named": true
          },
          {
            "type": "constant_symbol",
            "named": true
          },
          {
            "type": "definition",
            "named": true
          },
          {
            "type": "function",
            "named": true
          },
          {
            "type": "function_definition",
            "named": true
          },
          {
            "type": "invalid_number",
            "named": true
          },
          {
            "type": "let",
            "named": true
          },
          {
            "type": "loop",
            "named": true
          },
          {
            "type": "loopfor",
            "named": true
          },
          {
            "type": "loopforeach",
            "named": true
          },
          {
            "type": "looprange",
            "named": true
          },
          {
            "type": "loopwhile",
            "named": true
          },
          {
            "type": "loopwhile_thread",
            "named": true
          },
          {
            "type": "macro",
            "named": true
          },
          {
            "type": "macro_definition",
            "named": true
          },
          {
            "type": "match",
            "named": true
          },
          {
            "type": "number",
            "named": true
          },
          {
            "type": "progn",
            "named": true
          },
          {
            "type": "quasiquote",
            "named": true
          },
          {
            "type": "quote",
            "named": true
          },
          {
            "type": "recv",
            "named": true
          },
          {
            "type": "recv_timeout",
            "named": true
          },
          {
            "type": "special_form",
            "named": true
          },
          {
            "type": "string",
            "named": true
          },
          {
            "type": "symbol",
            "named": true
          },
          {
            "type": "var",
            "named": true
          }
        ]
      }
    }
  },
  {
    "type": "pattern_binding",
    "named": true,
    "fields": {
      "match_any": {
        "multiple": false,
        "required": true,
        "types": [
          {
            "type": "?",
            "named": false
          }
        ]
      },
      "name": {
        "multiple": false,
        "required": true,
        "types": [
          {
            "type": "symbol",
            "named": true
          }
        ]
      },
      "type": {
        "multiple": false,
        "required": false,
        "types": [
          {
            "type": "symbol",
            "named": true
          }
        ]
      }
    }
  },
  {
    "type": "pattern_list",
    "named": true,
    "fields": {},
    "children": {
      "multiple": true,
      "required": false,
      "types": [
        {
          "type": "byte_array",
          "named": true
        },
        {
          "type": "character",
          "named": true
        },
        {
          "type": "constant_symbol",
          "named": true
        },
        {
          "type": "invalid_number",
          "named": true
        },
        {
          "type": "number",
          "named": true
        },
        {
          "type": "pattern_binding",
          "named": true
        },
        {
          "type": "pattern_list",
          "named": true
        },
        {
          "type": "string",
          "named": true
        },
        {
          "type": "symbol",
          "named": true
        },
        {
          "type": "wildcard",
          "named": true
        }
      ]
    }
  },
  {
    "type": "progn",
    "named": true,
    "fields": {
      "keyword": {
        "multiple": false,
        "required": false,
        "types": [
          {
            "type": "progn",
>>>>>>> 5be41a21
            "named": false
          }
        ]
      }
<<<<<<< HEAD
=======
    },
    "children": {
      "multiple": true,
      "required": false,
      "types": [
        {
          "type": "application",
          "named": true
        },
        {
          "type": "byte_array",
          "named": true
        },
        {
          "type": "character",
          "named": true
        },
        {
          "type": "closure",
          "named": true
        },
        {
          "type": "constant_symbol",
          "named": true
        },
        {
          "type": "definition",
          "named": true
        },
        {
          "type": "function",
          "named": true
        },
        {
          "type": "function_definition",
          "named": true
        },
        {
          "type": "invalid_number",
          "named": true
        },
        {
          "type": "let",
          "named": true
        },
        {
          "type": "loop",
          "named": true
        },
        {
          "type": "loopfor",
          "named": true
        },
        {
          "type": "loopforeach",
          "named": true
        },
        {
          "type": "looprange",
          "named": true
        },
        {
          "type": "loopwhile",
          "named": true
        },
        {
          "type": "loopwhile_thread",
          "named": true
        },
        {
          "type": "macro",
          "named": true
        },
        {
          "type": "macro_definition",
          "named": true
        },
        {
          "type": "match",
          "named": true
        },
        {
          "type": "number",
          "named": true
        },
        {
          "type": "progn",
          "named": true
        },
        {
          "type": "quasiquote",
          "named": true
        },
        {
          "type": "quote",
          "named": true
        },
        {
          "type": "recv",
          "named": true
        },
        {
          "type": "recv_timeout",
          "named": true
        },
        {
          "type": "special_form",
          "named": true
        },
        {
          "type": "string",
          "named": true
        },
        {
          "type": "symbol",
          "named": true
        },
        {
          "type": "var",
          "named": true
        }
      ]
    }
  },
  {
    "type": "program",
    "named": true,
    "root": true,
    "fields": {},
    "children": {
      "multiple": true,
      "required": false,
      "types": [
        {
          "type": "application",
          "named": true
        },
        {
          "type": "byte_array",
          "named": true
        },
        {
          "type": "character",
          "named": true
        },
        {
          "type": "closure",
          "named": true
        },
        {
          "type": "comment",
          "named": true
        },
        {
          "type": "constant_symbol",
          "named": true
        },
        {
          "type": "definition",
          "named": true
        },
        {
          "type": "directive",
          "named": true
        },
        {
          "type": "function",
          "named": true
        },
        {
          "type": "function_definition",
          "named": true
        },
        {
          "type": "invalid_number",
          "named": true
        },
        {
          "type": "let",
          "named": true
        },
        {
          "type": "loop",
          "named": true
        },
        {
          "type": "loopfor",
          "named": true
        },
        {
          "type": "loopforeach",
          "named": true
        },
        {
          "type": "looprange",
          "named": true
        },
        {
          "type": "loopwhile",
          "named": true
        },
        {
          "type": "loopwhile_thread",
          "named": true
        },
        {
          "type": "macro",
          "named": true
        },
        {
          "type": "macro_definition",
          "named": true
        },
        {
          "type": "match",
          "named": true
        },
        {
          "type": "number",
          "named": true
        },
        {
          "type": "progn",
          "named": true
        },
        {
          "type": "quasiquote",
          "named": true
        },
        {
          "type": "quote",
          "named": true
        },
        {
          "type": "recv",
          "named": true
        },
        {
          "type": "recv_timeout",
          "named": true
        },
        {
          "type": "special_form",
          "named": true
        },
        {
          "type": "string",
          "named": true
        },
        {
          "type": "symbol",
          "named": true
        },
        {
          "type": "var",
          "named": true
        }
      ]
    }
  },
  {
    "type": "quasiquote",
    "named": true,
    "fields": {},
    "children": {
      "multiple": false,
      "required": true,
      "types": [
        {
          "type": "byte_array",
          "named": true
        },
        {
          "type": "character",
          "named": true
        },
        {
          "type": "constant_symbol",
          "named": true
        },
        {
          "type": "invalid_number",
          "named": true
        },
        {
          "type": "number",
          "named": true
        },
        {
          "type": "quasiquoted_list",
          "named": true
        },
        {
          "type": "splice",
          "named": true
        },
        {
          "type": "splice_list",
          "named": true
        },
        {
          "type": "string",
          "named": true
        },
        {
          "type": "symbol",
          "named": true
        }
      ]
>>>>>>> 5be41a21
    }
  },
  {
    "type": "loopwhile_thread_args",
    "named": true,
    "fields": {},
    "children": {
      "multiple": true,
      "required": false,
      "types": [
        {
<<<<<<< HEAD
=======
          "type": "byte_array",
          "named": true
        },
        {
          "type": "character",
          "named": true
        },
        {
          "type": "constant_symbol",
          "named": true
        },
        {
          "type": "invalid_number",
          "named": true
        },
        {
>>>>>>> 5be41a21
          "type": "number",
          "named": true
        },
        {
          "type": "string",
          "named": true
        }
      ]
    }
  },
  {
    "type": "macro",
    "named": true,
    "fields": {
      "args": {
        "multiple": false,
        "required": true,
        "types": [
          {
            "type": "arglist",
            "named": true
          }
        ]
      },
      "body": {
        "multiple": false,
        "required": true,
        "types": [
          {
            "type": "_expression",
            "named": true
          }
        ]
      },
      "keyword": {
        "multiple": false,
        "required": true,
        "types": [
          {
            "type": "macro",
            "named": false
          }
        ]
      }
<<<<<<< HEAD
=======
    },
    "children": {
      "multiple": false,
      "required": true,
      "types": [
        {
          "type": "byte_array",
          "named": true
        },
        {
          "type": "character",
          "named": true
        },
        {
          "type": "constant_symbol",
          "named": true
        },
        {
          "type": "invalid_number",
          "named": true
        },
        {
          "type": "number",
          "named": true
        },
        {
          "type": "quoted_list",
          "named": true
        },
        {
          "type": "string",
          "named": true
        },
        {
          "type": "symbol",
          "named": true
        }
      ]
>>>>>>> 5be41a21
    }
  },
  {
    "type": "macro_definition",
    "named": true,
<<<<<<< HEAD
    "fields": {
      "args": {
        "multiple": false,
        "required": true,
        "types": [
          {
            "type": "arglist",
            "named": true
          }
        ]
      },
      "body": {
        "multiple": false,
        "required": true,
        "types": [
          {
            "type": "_expression",
            "named": true
          }
        ]
      },
      "keyword": {
        "multiple": false,
        "required": true,
        "types": [
          {
            "type": "defmacro",
            "named": false
          }
        ]
      },
      "name": {
        "multiple": false,
        "required": true,
        "types": [
          {
            "type": "symbol",
            "named": true
          }
        ]
      }
=======
    "fields": {},
    "children": {
      "multiple": true,
      "required": false,
      "types": [
        {
          "type": "byte_array",
          "named": true
        },
        {
          "type": "character",
          "named": true
        },
        {
          "type": "constant_symbol",
          "named": true
        },
        {
          "type": "invalid_number",
          "named": true
        },
        {
          "type": "number",
          "named": true
        },
        {
          "type": "quoted_list",
          "named": true
        },
        {
          "type": "string",
          "named": true
        },
        {
          "type": "symbol",
          "named": true
        }
      ]
>>>>>>> 5be41a21
    }
  },
  {
    "type": "match",
    "named": true,
    "fields": {
      "arm": {
        "multiple": true,
        "required": false,
        "types": [
          {
            "type": "pattern_arm",
            "named": true
          }
        ]
      },
      "keyword": {
        "multiple": false,
        "required": true,
        "types": [
          {
            "type": "match",
            "named": false
          }
        ]
      },
      "value": {
        "multiple": false,
        "required": true,
        "types": [
          {
            "type": "_expression",
            "named": true
          }
        ]
      }
    }
  },
  {
    "type": "number",
    "named": true,
    "fields": {}
  },
  {
    "type": "pattern_arm",
    "named": true,
    "fields": {
      "guard": {
        "multiple": false,
        "required": false,
        "types": [
          {
            "type": "_expression",
            "named": true
          }
        ]
      },
      "pattern": {
        "multiple": false,
        "required": true,
        "types": [
          {
            "type": "_pattern",
            "named": true
          }
        ]
      },
      "value": {
        "multiple": false,
        "required": true,
        "types": [
          {
            "type": "_expression",
            "named": true
          }
        ]
      }
    }
  },
  {
    "type": "pattern_binding",
    "named": true,
    "fields": {
      "match_any": {
        "multiple": false,
        "required": true,
        "types": [
          {
            "type": "?",
            "named": false
          }
        ]
      },
      "name": {
        "multiple": false,
        "required": true,
        "types": [
          {
            "type": "symbol",
            "named": true
          }
        ]
      },
      "type": {
        "multiple": false,
        "required": false,
        "types": [
          {
            "type": "symbol",
            "named": true
          }
        ]
      }
    }
  },
  {
    "type": "pattern_list",
    "named": true,
    "fields": {},
    "children": {
      "multiple": true,
      "required": false,
      "types": [
        {
          "type": "_pattern",
          "named": true
        }
      ]
    }
  },
  {
    "type": "progn",
    "named": true,
    "fields": {
      "keyword": {
        "multiple": false,
        "required": false,
        "types": [
          {
            "type": "progn",
            "named": false
          }
        ]
      }
    },
    "children": {
      "multiple": true,
      "required": false,
      "types": [
        {
<<<<<<< HEAD
          "type": "_expression",
=======
          "type": "application",
          "named": true
        },
        {
          "type": "byte_array",
          "named": true
        },
        {
          "type": "character",
          "named": true
        },
        {
          "type": "closure",
          "named": true
        },
        {
          "type": "constant_symbol",
          "named": true
        },
        {
          "type": "definition",
          "named": true
        },
        {
          "type": "function",
          "named": true
        },
        {
          "type": "function_definition",
          "named": true
        },
        {
          "type": "invalid_number",
          "named": true
        },
        {
          "type": "let",
          "named": true
        },
        {
          "type": "loop",
          "named": true
        },
        {
          "type": "loopfor",
          "named": true
        },
        {
          "type": "loopforeach",
          "named": true
        },
        {
          "type": "looprange",
          "named": true
        },
        {
          "type": "loopwhile",
          "named": true
        },
        {
          "type": "loopwhile_thread",
          "named": true
        },
        {
          "type": "macro",
          "named": true
        },
        {
          "type": "macro_definition",
          "named": true
        },
        {
          "type": "match",
          "named": true
        },
        {
          "type": "number",
          "named": true
        },
        {
          "type": "progn",
          "named": true
        },
        {
          "type": "quasiquote",
          "named": true
        },
        {
          "type": "quote",
          "named": true
        },
        {
          "type": "recv",
          "named": true
        },
        {
          "type": "recv_timeout",
          "named": true
        },
        {
          "type": "special_form",
          "named": true
        },
        {
          "type": "string",
          "named": true
        },
        {
          "type": "symbol",
          "named": true
        },
        {
          "type": "var",
>>>>>>> 5be41a21
          "named": true
        }
      ]
    }
  },
  {
    "type": "program",
    "named": true,
    "root": true,
    "fields": {},
    "children": {
      "multiple": true,
      "required": false,
      "types": [
        {
<<<<<<< HEAD
          "type": "_expression",
=======
          "type": "application",
          "named": true
        },
        {
          "type": "byte_array",
          "named": true
        },
        {
          "type": "character",
          "named": true
        },
        {
          "type": "closure",
          "named": true
        },
        {
          "type": "constant_symbol",
          "named": true
        },
        {
          "type": "definition",
>>>>>>> 5be41a21
          "named": true
        },
        {
          "type": "comment",
          "named": true
        },
        {
          "type": "directive",
          "named": true
        }
      ]
    }
  },
  {
    "type": "quasiquote",
    "named": true,
    "fields": {},
    "children": {
      "multiple": false,
      "required": true,
      "types": [
        {
<<<<<<< HEAD
          "type": "_atom",
=======
          "type": "application",
          "named": true
        },
        {
          "type": "byte_array",
          "named": true
        },
        {
          "type": "character",
          "named": true
        },
        {
          "type": "closure",
          "named": true
        },
        {
          "type": "constant_symbol",
          "named": true
        },
        {
          "type": "definition",
          "named": true
        },
        {
          "type": "function",
          "named": true
        },
        {
          "type": "function_definition",
          "named": true
        },
        {
          "type": "invalid_number",
          "named": true
        },
        {
          "type": "let",
          "named": true
        },
        {
          "type": "loop",
          "named": true
        },
        {
          "type": "loopfor",
          "named": true
        },
        {
          "type": "loopforeach",
          "named": true
        },
        {
          "type": "looprange",
          "named": true
        },
        {
          "type": "loopwhile",
>>>>>>> 5be41a21
          "named": true
        },
        {
          "type": "quasiquoted_list",
          "named": true
        },
        {
          "type": "splice",
          "named": true
        },
        {
          "type": "splice_list",
          "named": true
        }
      ]
    }
  },
  {
    "type": "quasiquoted_list",
    "named": true,
    "fields": {},
    "children": {
      "multiple": true,
      "required": false,
      "types": [
        {
          "type": "_atom",
          "named": true
        },
        {
          "type": "quasiquoted_list",
          "named": true
        },
        {
          "type": "splice",
          "named": true
        },
        {
          "type": "splice_list",
          "named": true
        }
      ]
    }
  },
  {
    "type": "quote",
    "named": true,
    "fields": {
      "keyword": {
        "multiple": false,
        "required": false,
        "types": [
          {
            "type": "quote",
            "named": false
          }
        ]
      }
    },
    "children": {
      "multiple": false,
      "required": true,
      "types": [
        {
          "type": "_atom",
          "named": true
        },
        {
          "type": "quoted_list",
          "named": true
        }
      ]
    }
  },
  {
    "type": "quoted_list",
    "named": true,
    "fields": {},
    "children": {
      "multiple": true,
      "required": false,
      "types": [
        {
          "type": "_atom",
          "named": true
        },
        {
          "type": "quoted_list",
          "named": true
        }
      ]
    }
  },
  {
    "type": "recv",
    "named": true,
    "fields": {
      "arm": {
        "multiple": true,
        "required": false,
        "types": [
          {
            "type": "pattern_arm",
            "named": true
          }
        ]
      },
      "keyword": {
        "multiple": false,
        "required": true,
        "types": [
          {
            "type": "recv",
            "named": false
          }
        ]
      }
    }
  },
  {
    "type": "recv_timeout",
    "named": true,
    "fields": {
      "arm": {
        "multiple": true,
        "required": false,
        "types": [
          {
            "type": "pattern_arm",
            "named": true
          }
        ]
      },
      "keyword": {
        "multiple": false,
        "required": true,
        "types": [
          {
            "type": "recv-to",
            "named": false
          }
        ]
      },
      "timeout": {
        "multiple": false,
        "required": true,
        "types": [
          {
            "type": "number",
            "named": true
          }
        ]
      }
    }
  },
  {
    "type": "special",
    "named": true,
    "fields": {}
  },
  {
    "type": "special_form",
    "named": true,
    "fields": {
      "special": {
        "multiple": false,
        "required": false,
        "types": [
          {
            "type": "special",
            "named": true
          }
        ]
      }
    },
    "children": {
      "multiple": true,
      "required": false,
      "types": [
        {
          "type": "_expression",
          "named": true
        }
      ]
    }
  },
  {
    "type": "splice",
    "named": true,
    "fields": {},
    "children": {
      "multiple": false,
      "required": true,
      "types": [
        {
          "type": "_expression",
          "named": true
        }
      ]
    }
  },
  {
    "type": "splice_list",
    "named": true,
    "fields": {},
    "children": {
      "multiple": false,
      "required": true,
      "types": [
        {
          "type": "_expression",
          "named": true
        }
      ]
    }
  },
  {
    "type": "string",
    "named": true,
    "fields": {},
    "children": {
      "multiple": true,
      "required": false,
      "types": [
        {
          "type": "escape_sequence",
          "named": true
        },
        {
          "type": "invalid_escape_sequence",
          "named": true
        },
        {
          "type": "string_fragment",
          "named": true
        }
      ]
    }
  },
  {
    "type": "symbol",
    "named": true,
    "fields": {}
  },
  {
    "type": "var",
    "named": true,
    "fields": {
      "keyword": {
        "multiple": false,
        "required": true,
        "types": [
          {
            "type": "var",
            "named": false
          }
        ]
      },
      "name": {
        "multiple": false,
        "required": true,
        "types": [
          {
            "type": "destructure_list",
            "named": true
          },
          {
            "type": "symbol",
            "named": true
          }
        ]
      },
      "value": {
        "multiple": false,
        "required": true,
        "types": [
          {
<<<<<<< HEAD
            "type": "_expression",
=======
            "type": "application",
            "named": true
          },
          {
            "type": "byte_array",
            "named": true
          },
          {
            "type": "character",
            "named": true
          },
          {
            "type": "closure",
            "named": true
          },
          {
            "type": "constant_symbol",
            "named": true
          },
          {
            "type": "definition",
            "named": true
          },
          {
            "type": "function",
            "named": true
          },
          {
            "type": "function_definition",
            "named": true
          },
          {
            "type": "invalid_number",
            "named": true
          },
          {
            "type": "let",
            "named": true
          },
          {
            "type": "loop",
            "named": true
          },
          {
            "type": "loopfor",
            "named": true
          },
          {
            "type": "loopforeach",
            "named": true
          },
          {
            "type": "looprange",
            "named": true
          },
          {
            "type": "loopwhile",
            "named": true
          },
          {
            "type": "loopwhile_thread",
            "named": true
          },
          {
            "type": "macro",
            "named": true
          },
          {
            "type": "macro_definition",
            "named": true
          },
          {
            "type": "match",
            "named": true
          },
          {
            "type": "number",
            "named": true
          },
          {
            "type": "progn",
            "named": true
          },
          {
            "type": "quasiquote",
            "named": true
          },
          {
            "type": "quote",
            "named": true
          },
          {
            "type": "recv",
            "named": true
          },
          {
            "type": "recv_timeout",
            "named": true
          },
          {
            "type": "special_form",
            "named": true
          },
          {
            "type": "string",
            "named": true
          },
          {
            "type": "symbol",
            "named": true
          },
          {
            "type": "var",
>>>>>>> 5be41a21
            "named": true
          }
        ]
      }
    }
  },
  {
    "type": "wildcard",
    "named": true,
    "fields": {}
  },
  {
    "type": "\"",
    "named": false
  },
  {
    "type": "'",
    "named": false
  },
  {
    "type": "(",
    "named": false
  },
  {
    "type": ")",
    "named": false
  },
  {
    "type": ",",
    "named": false
  },
  {
    "type": ",@",
    "named": false
  },
  {
    "type": "?",
    "named": false
  },
  {
    "type": "[",
    "named": false
  },
  {
    "type": "\\#",
    "named": false
  },
  {
    "type": "]",
    "named": false
  },
  {
    "type": "_",
    "named": false
  },
  {
    "type": "`",
    "named": false
  },
  {
    "type": "and",
    "named": false
  },
  {
    "type": "character_fragment",
    "named": true
  },
  {
    "type": "closure",
    "named": false
  },
  {
    "type": "comment",
    "named": true,
    "extra": true
  },
  {
    "type": "def",
    "named": false
  },
  {
    "type": "define",
    "named": false
  },
  {
    "type": "defmacro",
    "named": false
  },
  {
    "type": "defun",
    "named": false
  },
  {
    "type": "defunret",
    "named": false
  },
  {
    "type": "directive",
    "named": true
  },
  {
    "type": "escape_sequence",
    "named": true
  },
  {
    "type": "false",
    "named": false
  },
  {
    "type": "fn",
    "named": false
  },
  {
    "type": "if",
    "named": false
  },
  {
    "type": "import",
    "named": false
  },
  {
    "type": "invalid_character_fragment",
    "named": true
  },
  {
    "type": "invalid_escape_sequence",
    "named": true
  },
  {
    "type": "lambda",
    "named": false
  },
  {
    "type": "let",
    "named": false
  },
  {
    "type": "loop",
    "named": false
  },
  {
    "type": "loopfor",
    "named": false
  },
  {
    "type": "loopforeach",
    "named": false
  },
  {
    "type": "looprange",
    "named": false
  },
  {
    "type": "loopwhile",
    "named": false
  },
  {
    "type": "loopwhile-thd",
    "named": false
  },
  {
    "type": "macro",
    "named": false
  },
  {
    "type": "match",
    "named": false
  },
  {
    "type": "nil",
    "named": false
  },
  {
    "type": "or",
    "named": false
  },
  {
    "type": "progn",
    "named": false
  },
  {
    "type": "quote",
    "named": false
  },
  {
    "type": "recv",
    "named": false
  },
  {
    "type": "recv-to",
    "named": false
  },
  {
    "type": "setq",
    "named": false
  },
  {
    "type": "string_fragment",
    "named": true
  },
  {
    "type": "t",
    "named": false
  },
  {
    "type": "true",
    "named": false
  },
  {
    "type": "var",
    "named": false
  },
  {
    "type": "{",
    "named": false
  },
  {
    "type": "}",
    "named": false
  }
]<|MERGE_RESOLUTION|>--- conflicted
+++ resolved
@@ -5,6 +5,10 @@
     "subtypes": [
       {
         "type": "byte_array",
+        "named": true
+      },
+      {
+        "type": "character",
         "named": true
       },
       {
@@ -158,123 +162,7 @@
         "required": false,
         "types": [
           {
-<<<<<<< HEAD
-            "type": "_expression",
-=======
-            "type": "application",
-            "named": true
-          },
-          {
-            "type": "byte_array",
-            "named": true
-          },
-          {
-            "type": "character",
-            "named": true
-          },
-          {
-            "type": "closure",
-            "named": true
-          },
-          {
-            "type": "constant_symbol",
-            "named": true
-          },
-          {
-            "type": "definition",
-            "named": true
-          },
-          {
-            "type": "function",
-            "named": true
-          },
-          {
-            "type": "function_definition",
-            "named": true
-          },
-          {
-            "type": "invalid_number",
-            "named": true
-          },
-          {
-            "type": "let",
-            "named": true
-          },
-          {
-            "type": "loop",
-            "named": true
-          },
-          {
-            "type": "loopfor",
-            "named": true
-          },
-          {
-            "type": "loopforeach",
-            "named": true
-          },
-          {
-            "type": "looprange",
-            "named": true
-          },
-          {
-            "type": "loopwhile",
-            "named": true
-          },
-          {
-            "type": "loopwhile_thread",
-            "named": true
-          },
-          {
-            "type": "macro",
-            "named": true
-          },
-          {
-            "type": "macro_definition",
-            "named": true
-          },
-          {
-            "type": "match",
-            "named": true
-          },
-          {
-            "type": "number",
-            "named": true
-          },
-          {
-            "type": "progn",
-            "named": true
-          },
-          {
-            "type": "quasiquote",
-            "named": true
-          },
-          {
-            "type": "quote",
-            "named": true
-          },
-          {
-            "type": "recv",
-            "named": true
-          },
-          {
-            "type": "recv_timeout",
-            "named": true
-          },
-          {
-            "type": "special_form",
-            "named": true
-          },
-          {
-            "type": "string",
-            "named": true
-          },
-          {
-            "type": "symbol",
-            "named": true
-          },
-          {
-            "type": "var",
->>>>>>> 5be41a21
+            "type": "_expression",
             "named": true
           }
         ]
@@ -284,123 +172,7 @@
         "required": true,
         "types": [
           {
-<<<<<<< HEAD
-            "type": "_expression",
-=======
-            "type": "application",
-            "named": true
-          },
-          {
-            "type": "byte_array",
-            "named": true
-          },
-          {
-            "type": "character",
-            "named": true
-          },
-          {
-            "type": "closure",
-            "named": true
-          },
-          {
-            "type": "constant_symbol",
-            "named": true
-          },
-          {
-            "type": "definition",
-            "named": true
-          },
-          {
-            "type": "function",
-            "named": true
-          },
-          {
-            "type": "function_definition",
-            "named": true
-          },
-          {
-            "type": "invalid_number",
-            "named": true
-          },
-          {
-            "type": "let",
-            "named": true
-          },
-          {
-            "type": "loop",
-            "named": true
-          },
-          {
-            "type": "loopfor",
-            "named": true
-          },
-          {
-            "type": "loopforeach",
-            "named": true
-          },
-          {
-            "type": "looprange",
-            "named": true
-          },
-          {
-            "type": "loopwhile",
-            "named": true
-          },
-          {
-            "type": "loopwhile_thread",
-            "named": true
-          },
-          {
-            "type": "macro",
-            "named": true
-          },
-          {
-            "type": "macro_definition",
-            "named": true
-          },
-          {
-            "type": "match",
-            "named": true
-          },
-          {
-            "type": "number",
-            "named": true
-          },
-          {
-            "type": "progn",
-            "named": true
-          },
-          {
-            "type": "quasiquote",
-            "named": true
-          },
-          {
-            "type": "quote",
-            "named": true
-          },
-          {
-            "type": "recv",
-            "named": true
-          },
-          {
-            "type": "recv_timeout",
-            "named": true
-          },
-          {
-            "type": "special_form",
-            "named": true
-          },
-          {
-            "type": "string",
-            "named": true
-          },
-          {
-            "type": "symbol",
-            "named": true
-          },
-          {
-            "type": "var",
->>>>>>> 5be41a21
+            "type": "_expression",
             "named": true
           }
         ]
@@ -445,123 +217,7 @@
         "required": true,
         "types": [
           {
-<<<<<<< HEAD
-            "type": "_expression",
-=======
-            "type": "application",
-            "named": true
-          },
-          {
-            "type": "byte_array",
-            "named": true
-          },
-          {
-            "type": "character",
-            "named": true
-          },
-          {
-            "type": "closure",
-            "named": true
-          },
-          {
-            "type": "constant_symbol",
-            "named": true
-          },
-          {
-            "type": "definition",
-            "named": true
-          },
-          {
-            "type": "function",
-            "named": true
-          },
-          {
-            "type": "function_definition",
-            "named": true
-          },
-          {
-            "type": "invalid_number",
-            "named": true
-          },
-          {
-            "type": "let",
-            "named": true
-          },
-          {
-            "type": "loop",
-            "named": true
-          },
-          {
-            "type": "loopfor",
-            "named": true
-          },
-          {
-            "type": "loopforeach",
-            "named": true
-          },
-          {
-            "type": "looprange",
-            "named": true
-          },
-          {
-            "type": "loopwhile",
-            "named": true
-          },
-          {
-            "type": "loopwhile_thread",
-            "named": true
-          },
-          {
-            "type": "macro",
-            "named": true
-          },
-          {
-            "type": "macro_definition",
-            "named": true
-          },
-          {
-            "type": "match",
-            "named": true
-          },
-          {
-            "type": "number",
-            "named": true
-          },
-          {
-            "type": "progn",
-            "named": true
-          },
-          {
-            "type": "quasiquote",
-            "named": true
-          },
-          {
-            "type": "quote",
-            "named": true
-          },
-          {
-            "type": "recv",
-            "named": true
-          },
-          {
-            "type": "recv_timeout",
-            "named": true
-          },
-          {
-            "type": "special_form",
-            "named": true
-          },
-          {
-            "type": "string",
-            "named": true
-          },
-          {
-            "type": "symbol",
-            "named": true
-          },
-          {
-            "type": "var",
->>>>>>> 5be41a21
+            "type": "_expression",
             "named": true
           }
         ]
@@ -668,10 +324,6 @@
         "required": true,
         "types": [
           {
-            "type": "character",
-            "named": true
-          },
-          {
             "type": "closure",
             "named": false
           }
@@ -945,84 +597,193 @@
         "required": true,
         "types": [
           {
-<<<<<<< HEAD
-=======
-            "type": "application",
+            "type": "loopfor",
+            "named": false
+          }
+        ]
+      },
+      "start": {
+        "multiple": false,
+        "required": true,
+        "types": [
+          {
+            "type": "_expression",
+            "named": true
+          }
+        ]
+      },
+      "update": {
+        "multiple": false,
+        "required": true,
+        "types": [
+          {
+            "type": "_expression",
+            "named": true
+          }
+        ]
+      }
+    }
+  },
+  {
+    "type": "loopforeach",
+    "named": true,
+    "fields": {
+      "body": {
+        "multiple": false,
+        "required": true,
+        "types": [
+          {
+            "type": "_expression",
+            "named": true
+          }
+        ]
+      },
+      "iterator": {
+        "multiple": false,
+        "required": true,
+        "types": [
+          {
+            "type": "symbol",
+            "named": true
+          }
+        ]
+      },
+      "keyword": {
+        "multiple": false,
+        "required": true,
+        "types": [
+          {
+            "type": "loopforeach",
+            "named": false
+          }
+        ]
+      },
+      "list": {
+        "multiple": false,
+        "required": true,
+        "types": [
+          {
+            "type": "_expression",
+            "named": true
+          }
+        ]
+      }
+    }
+  },
+  {
+    "type": "looprange",
+    "named": true,
+    "fields": {
+      "body": {
+        "multiple": false,
+        "required": true,
+        "types": [
+          {
+            "type": "_expression",
+            "named": true
+          }
+        ]
+      },
+      "end": {
+        "multiple": false,
+        "required": true,
+        "types": [
+          {
+            "type": "_expression",
+            "named": true
+          }
+        ]
+      },
+      "iterator": {
+        "multiple": false,
+        "required": true,
+        "types": [
+          {
+            "type": "symbol",
+            "named": true
+          }
+        ]
+      },
+      "keyword": {
+        "multiple": false,
+        "required": true,
+        "types": [
+          {
+            "type": "looprange",
+            "named": false
+          }
+        ]
+      },
+      "start": {
+        "multiple": false,
+        "required": true,
+        "types": [
+          {
+            "type": "_expression",
+            "named": true
+          }
+        ]
+      }
+    }
+  },
+  {
+    "type": "loopwhile",
+    "named": true,
+    "fields": {
+      "body": {
+        "multiple": false,
+        "required": true,
+        "types": [
+          {
+            "type": "_expression",
+            "named": true
+          }
+        ]
+      },
+      "condition": {
+        "multiple": false,
+        "required": true,
+        "types": [
+          {
+            "type": "_expression",
+            "named": true
+          }
+        ]
+      },
+      "keyword": {
+        "multiple": false,
+        "required": true,
+        "types": [
+          {
+            "type": "loopwhile",
+            "named": false
+          }
+        ]
+      }
+    }
+  },
+  {
+    "type": "loopwhile_thread",
+    "named": true,
+    "fields": {
+      "args": {
+        "multiple": false,
+        "required": true,
+        "types": [
+          {
+            "type": "loopwhile_thread_args",
             "named": true
           },
           {
-            "type": "byte_array",
+            "type": "number",
             "named": true
           },
           {
-            "type": "character",
-            "named": true
-          },
-          {
-            "type": "closure",
-            "named": true
-          },
-          {
-            "type": "constant_symbol",
-            "named": true
-          },
-          {
-            "type": "definition",
-            "named": true
-          },
-          {
-            "type": "function",
-            "named": true
-          },
-          {
-            "type": "function_definition",
-            "named": true
-          },
-          {
-            "type": "invalid_number",
-            "named": true
-          },
-          {
-            "type": "let",
-            "named": true
-          },
-          {
-            "type": "loop",
-            "named": true
-          },
-          {
->>>>>>> 5be41a21
-            "type": "loopfor",
-            "named": false
-          }
-        ]
-      },
-      "start": {
-        "multiple": false,
-        "required": true,
-        "types": [
-          {
-            "type": "_expression",
-            "named": true
-          }
-        ]
-      },
-      "update": {
-        "multiple": false,
-        "required": true,
-        "types": [
-          {
-            "type": "_expression",
-            "named": true
-          }
-        ]
-      }
-    }
-  },
-  {
-    "type": "loopforeach",
-    "named": true,
-    "fields": {
+            "type": "string",
+            "named": true
+          }
+        ]
+      },
       "body": {
         "multiple": false,
         "required": true,
@@ -1033,2591 +794,12 @@
           }
         ]
       },
-      "iterator": {
-        "multiple": false,
-        "required": true,
-        "types": [
-          {
-            "type": "symbol",
-            "named": true
-          }
-        ]
-      },
-      "keyword": {
-        "multiple": false,
-        "required": true,
-        "types": [
-          {
-            "type": "loopforeach",
-            "named": false
-          }
-        ]
-      },
-      "list": {
-        "multiple": false,
-        "required": true,
-        "types": [
-          {
-            "type": "_expression",
-            "named": true
-          }
-        ]
-      }
-    }
-  },
-  {
-    "type": "looprange",
-    "named": true,
-    "fields": {
-      "body": {
-        "multiple": false,
-        "required": true,
-        "types": [
-          {
-            "type": "_expression",
-            "named": true
-          }
-        ]
-      },
-      "end": {
-        "multiple": false,
-        "required": true,
-        "types": [
-          {
-            "type": "_expression",
-            "named": true
-<<<<<<< HEAD
-          }
-        ]
-      },
-      "iterator": {
-        "multiple": false,
-        "required": true,
-        "types": [
-=======
-          },
-          {
-            "type": "byte_array",
-            "named": true
-          },
-          {
-            "type": "character",
-            "named": true
-          },
-          {
-            "type": "closure",
-            "named": true
-          },
-          {
-            "type": "constant_symbol",
-            "named": true
-          },
-          {
-            "type": "definition",
-            "named": true
-          },
-          {
-            "type": "function",
-            "named": true
-          },
-          {
-            "type": "function_definition",
-            "named": true
-          },
-          {
-            "type": "invalid_number",
-            "named": true
-          },
-          {
-            "type": "let",
-            "named": true
-          },
-          {
-            "type": "loop",
-            "named": true
-          },
-          {
-            "type": "loopfor",
-            "named": true
-          },
->>>>>>> 5be41a21
-          {
-            "type": "symbol",
-            "named": true
-          }
-        ]
-      },
-      "keyword": {
-        "multiple": false,
-        "required": true,
-        "types": [
-          {
-            "type": "looprange",
-            "named": false
-          }
-        ]
-      },
-      "start": {
-        "multiple": false,
-        "required": true,
-        "types": [
-          {
-            "type": "_expression",
-            "named": true
-          }
-        ]
-      }
-    }
-  },
-  {
-    "type": "loopwhile",
-    "named": true,
-    "fields": {
-      "body": {
-        "multiple": false,
-        "required": true,
-        "types": [
-          {
-            "type": "_expression",
-            "named": true
-          }
-        ]
-      },
       "condition": {
         "multiple": false,
         "required": true,
         "types": [
           {
-<<<<<<< HEAD
-            "type": "_expression",
-=======
-            "type": "application",
-            "named": true
-          },
-          {
-            "type": "byte_array",
-            "named": true
-          },
-          {
-            "type": "character",
-            "named": true
-          },
-          {
-            "type": "closure",
-            "named": true
-          },
-          {
-            "type": "constant_symbol",
-            "named": true
-          },
-          {
-            "type": "definition",
-            "named": true
-          },
-          {
-            "type": "function",
-            "named": true
-          },
-          {
-            "type": "function_definition",
-            "named": true
-          },
-          {
-            "type": "invalid_number",
-            "named": true
-          },
-          {
-            "type": "let",
-            "named": true
-          },
-          {
-            "type": "loop",
-            "named": true
-          },
-          {
-            "type": "loopfor",
-            "named": true
-          },
-          {
-            "type": "loopforeach",
-            "named": true
-          },
-          {
-            "type": "looprange",
-            "named": true
-          },
-          {
-            "type": "loopwhile",
-            "named": true
-          },
-          {
-            "type": "loopwhile_thread",
-            "named": true
-          },
-          {
-            "type": "macro",
-            "named": true
-          },
-          {
-            "type": "macro_definition",
-            "named": true
-          },
-          {
-            "type": "match",
-            "named": true
-          },
-          {
-            "type": "number",
-            "named": true
-          },
-          {
-            "type": "progn",
-            "named": true
-          },
-          {
-            "type": "quasiquote",
-            "named": true
-          },
-          {
-            "type": "quote",
-            "named": true
-          },
-          {
-            "type": "recv",
-            "named": true
-          },
-          {
-            "type": "recv_timeout",
-            "named": true
-          },
-          {
-            "type": "special_form",
-            "named": true
-          },
-          {
-            "type": "string",
-            "named": true
-          },
-          {
-            "type": "symbol",
-            "named": true
-          },
-          {
-            "type": "var",
->>>>>>> 5be41a21
-            "named": true
-          }
-        ]
-      },
-      "keyword": {
-        "multiple": false,
-        "required": true,
-        "types": [
-          {
-            "type": "loopwhile",
-            "named": false
-          }
-        ]
-      }
-    }
-  },
-  {
-    "type": "loopwhile_thread",
-    "named": true,
-    "fields": {
-      "args": {
-        "multiple": false,
-        "required": true,
-        "types": [
-          {
-            "type": "loopwhile_thread_args",
-            "named": true
-          },
-          {
-            "type": "number",
-            "named": true
-          },
-          {
-<<<<<<< HEAD
-            "type": "string",
-            "named": true
-          }
-        ]
-      },
-      "body": {
-=======
-            "type": "character",
-            "named": true
-          },
-          {
-            "type": "closure",
-            "named": true
-          },
-          {
-            "type": "constant_symbol",
-            "named": true
-          },
-          {
-            "type": "definition",
-            "named": true
-          },
-          {
-            "type": "function",
-            "named": true
-          },
-          {
-            "type": "function_definition",
-            "named": true
-          },
-          {
-            "type": "invalid_number",
-            "named": true
-          },
-          {
-            "type": "let",
-            "named": true
-          },
-          {
-            "type": "loop",
-            "named": true
-          },
-          {
-            "type": "loopfor",
-            "named": true
-          },
-          {
-            "type": "loopforeach",
-            "named": true
-          },
-          {
-            "type": "looprange",
-            "named": true
-          },
-          {
-            "type": "loopwhile",
-            "named": true
-          },
-          {
-            "type": "loopwhile_thread",
-            "named": true
-          },
-          {
-            "type": "macro",
-            "named": true
-          },
-          {
-            "type": "macro_definition",
-            "named": true
-          },
-          {
-            "type": "match",
-            "named": true
-          },
-          {
-            "type": "number",
-            "named": true
-          },
-          {
-            "type": "progn",
-            "named": true
-          },
-          {
-            "type": "quasiquote",
-            "named": true
-          },
-          {
-            "type": "quote",
-            "named": true
-          },
-          {
-            "type": "recv",
-            "named": true
-          },
-          {
-            "type": "recv_timeout",
-            "named": true
-          },
-          {
-            "type": "special_form",
-            "named": true
-          },
-          {
-            "type": "string",
-            "named": true
-          },
-          {
-            "type": "symbol",
-            "named": true
-          },
-          {
-            "type": "var",
-            "named": true
-          }
-        ]
-      },
-      "keyword": {
-        "multiple": false,
-        "required": true,
-        "types": [
-          {
-            "type": "defun",
-            "named": false
-          },
-          {
-            "type": "defunret",
-            "named": false
-          }
-        ]
-      },
-      "name": {
-        "multiple": false,
-        "required": true,
-        "types": [
-          {
-            "type": "symbol",
-            "named": true
-          }
-        ]
-      }
-    }
-  },
-  {
-    "type": "invalid_number",
-    "named": true,
-    "fields": {}
-  },
-  {
-    "type": "let",
-    "named": true,
-    "fields": {
-      "bindings": {
->>>>>>> 5be41a21
-        "multiple": false,
-        "required": true,
-        "types": [
-          {
-<<<<<<< HEAD
-            "type": "_expression",
-=======
-            "type": "bindings",
->>>>>>> 5be41a21
-            "named": true
-          }
-        ]
-      },
-<<<<<<< HEAD
-      "condition": {
-=======
-      "body": {
->>>>>>> 5be41a21
-        "multiple": false,
-        "required": true,
-        "types": [
-          {
-<<<<<<< HEAD
-            "type": "_expression",
-=======
-            "type": "application",
-            "named": true
-          },
-          {
-            "type": "byte_array",
-            "named": true
-          },
-          {
-            "type": "character",
-            "named": true
-          },
-          {
-            "type": "closure",
-            "named": true
-          },
-          {
-            "type": "constant_symbol",
-            "named": true
-          },
-          {
-            "type": "definition",
-            "named": true
-          },
-          {
-            "type": "function",
-            "named": true
-          },
-          {
-            "type": "function_definition",
-            "named": true
-          },
-          {
-            "type": "invalid_number",
-            "named": true
-          },
-          {
-            "type": "let",
-            "named": true
-          },
-          {
-            "type": "loop",
-            "named": true
-          },
-          {
-            "type": "loopfor",
-            "named": true
-          },
-          {
-            "type": "loopforeach",
-            "named": true
-          },
-          {
-            "type": "looprange",
-            "named": true
-          },
-          {
-            "type": "loopwhile",
-            "named": true
-          },
-          {
-            "type": "loopwhile_thread",
-            "named": true
-          },
-          {
-            "type": "macro",
-            "named": true
-          },
-          {
-            "type": "macro_definition",
-            "named": true
-          },
-          {
-            "type": "match",
-            "named": true
-          },
-          {
-            "type": "number",
-            "named": true
-          },
-          {
-            "type": "progn",
-            "named": true
-          },
-          {
-            "type": "quasiquote",
-            "named": true
-          },
-          {
-            "type": "quote",
-            "named": true
-          },
-          {
-            "type": "recv",
-            "named": true
-          },
-          {
-            "type": "recv_timeout",
-            "named": true
-          },
-          {
-            "type": "special_form",
-            "named": true
-          },
-          {
-            "type": "string",
-            "named": true
-          },
-          {
-            "type": "symbol",
-            "named": true
-          },
-          {
-            "type": "var",
->>>>>>> 5be41a21
-            "named": true
-          }
-        ]
-      },
-      "keyword": {
-        "multiple": false,
-        "required": true,
-        "types": [
-          {
-<<<<<<< HEAD
-            "type": "loopwhile-thd",
-=======
-            "type": "let",
-            "named": false
-          }
-        ]
-      }
-    }
-  },
-  {
-    "type": "loop",
-    "named": true,
-    "fields": {
-      "bindings": {
-        "multiple": false,
-        "required": true,
-        "types": [
-          {
-            "type": "bindings",
-            "named": true
-          }
-        ]
-      },
-      "body": {
-        "multiple": false,
-        "required": true,
-        "types": [
-          {
-            "type": "application",
-            "named": true
-          },
-          {
-            "type": "byte_array",
-            "named": true
-          },
-          {
-            "type": "character",
-            "named": true
-          },
-          {
-            "type": "closure",
-            "named": true
-          },
-          {
-            "type": "constant_symbol",
-            "named": true
-          },
-          {
-            "type": "definition",
-            "named": true
-          },
-          {
-            "type": "function",
-            "named": true
-          },
-          {
-            "type": "function_definition",
-            "named": true
-          },
-          {
-            "type": "invalid_number",
-            "named": true
-          },
-          {
-            "type": "let",
-            "named": true
-          },
-          {
-            "type": "loop",
-            "named": true
-          },
-          {
-            "type": "loopfor",
-            "named": true
-          },
-          {
-            "type": "loopforeach",
-            "named": true
-          },
-          {
-            "type": "looprange",
-            "named": true
-          },
-          {
-            "type": "loopwhile",
-            "named": true
-          },
-          {
-            "type": "loopwhile_thread",
-            "named": true
-          },
-          {
-            "type": "macro",
-            "named": true
-          },
-          {
-            "type": "macro_definition",
-            "named": true
-          },
-          {
-            "type": "match",
-            "named": true
-          },
-          {
-            "type": "number",
-            "named": true
-          },
-          {
-            "type": "progn",
-            "named": true
-          },
-          {
-            "type": "quasiquote",
-            "named": true
-          },
-          {
-            "type": "quote",
-            "named": true
-          },
-          {
-            "type": "recv",
-            "named": true
-          },
-          {
-            "type": "recv_timeout",
-            "named": true
-          },
-          {
-            "type": "special_form",
-            "named": true
-          },
-          {
-            "type": "string",
-            "named": true
-          },
-          {
-            "type": "symbol",
-            "named": true
-          },
-          {
-            "type": "var",
-            "named": true
-          }
-        ]
-      },
-      "condition": {
-        "multiple": false,
-        "required": true,
-        "types": [
-          {
-            "type": "application",
-            "named": true
-          },
-          {
-            "type": "byte_array",
-            "named": true
-          },
-          {
-            "type": "character",
-            "named": true
-          },
-          {
-            "type": "closure",
-            "named": true
-          },
-          {
-            "type": "constant_symbol",
-            "named": true
-          },
-          {
-            "type": "definition",
-            "named": true
-          },
-          {
-            "type": "function",
-            "named": true
-          },
-          {
-            "type": "function_definition",
-            "named": true
-          },
-          {
-            "type": "invalid_number",
-            "named": true
-          },
-          {
-            "type": "let",
-            "named": true
-          },
-          {
-            "type": "loop",
-            "named": true
-          },
-          {
-            "type": "loopfor",
-            "named": true
-          },
-          {
-            "type": "loopforeach",
-            "named": true
-          },
-          {
-            "type": "looprange",
-            "named": true
-          },
-          {
-            "type": "loopwhile",
-            "named": true
-          },
-          {
-            "type": "loopwhile_thread",
-            "named": true
-          },
-          {
-            "type": "macro",
-            "named": true
-          },
-          {
-            "type": "macro_definition",
-            "named": true
-          },
-          {
-            "type": "match",
-            "named": true
-          },
-          {
-            "type": "number",
-            "named": true
-          },
-          {
-            "type": "progn",
-            "named": true
-          },
-          {
-            "type": "quasiquote",
-            "named": true
-          },
-          {
-            "type": "quote",
-            "named": true
-          },
-          {
-            "type": "recv",
-            "named": true
-          },
-          {
-            "type": "recv_timeout",
-            "named": true
-          },
-          {
-            "type": "special_form",
-            "named": true
-          },
-          {
-            "type": "string",
-            "named": true
-          },
-          {
-            "type": "symbol",
-            "named": true
-          },
-          {
-            "type": "var",
-            "named": true
-          }
-        ]
-      },
-      "keyword": {
-        "multiple": false,
-        "required": true,
-        "types": [
-          {
-            "type": "loop",
-            "named": false
-          }
-        ]
-      }
-    }
-  },
-  {
-    "type": "loopfor",
-    "named": true,
-    "fields": {
-      "body": {
-        "multiple": false,
-        "required": true,
-        "types": [
-          {
-            "type": "application",
-            "named": true
-          },
-          {
-            "type": "byte_array",
-            "named": true
-          },
-          {
-            "type": "character",
-            "named": true
-          },
-          {
-            "type": "closure",
-            "named": true
-          },
-          {
-            "type": "constant_symbol",
-            "named": true
-          },
-          {
-            "type": "definition",
-            "named": true
-          },
-          {
-            "type": "function",
-            "named": true
-          },
-          {
-            "type": "function_definition",
-            "named": true
-          },
-          {
-            "type": "invalid_number",
-            "named": true
-          },
-          {
-            "type": "let",
-            "named": true
-          },
-          {
-            "type": "loop",
-            "named": true
-          },
-          {
-            "type": "loopfor",
-            "named": true
-          },
-          {
-            "type": "loopforeach",
-            "named": true
-          },
-          {
-            "type": "looprange",
-            "named": true
-          },
-          {
-            "type": "loopwhile",
-            "named": true
-          },
-          {
-            "type": "loopwhile_thread",
-            "named": true
-          },
-          {
-            "type": "macro",
-            "named": true
-          },
-          {
-            "type": "macro_definition",
-            "named": true
-          },
-          {
-            "type": "match",
-            "named": true
-          },
-          {
-            "type": "number",
-            "named": true
-          },
-          {
-            "type": "progn",
-            "named": true
-          },
-          {
-            "type": "quasiquote",
-            "named": true
-          },
-          {
-            "type": "quote",
-            "named": true
-          },
-          {
-            "type": "recv",
-            "named": true
-          },
-          {
-            "type": "recv_timeout",
-            "named": true
-          },
-          {
-            "type": "special_form",
-            "named": true
-          },
-          {
-            "type": "string",
-            "named": true
-          },
-          {
-            "type": "symbol",
-            "named": true
-          },
-          {
-            "type": "var",
-            "named": true
-          }
-        ]
-      },
-      "condition": {
-        "multiple": false,
-        "required": true,
-        "types": [
-          {
-            "type": "application",
-            "named": true
-          },
-          {
-            "type": "byte_array",
-            "named": true
-          },
-          {
-            "type": "character",
-            "named": true
-          },
-          {
-            "type": "closure",
-            "named": true
-          },
-          {
-            "type": "constant_symbol",
-            "named": true
-          },
-          {
-            "type": "definition",
-            "named": true
-          },
-          {
-            "type": "function",
-            "named": true
-          },
-          {
-            "type": "function_definition",
-            "named": true
-          },
-          {
-            "type": "invalid_number",
-            "named": true
-          },
-          {
-            "type": "let",
-            "named": true
-          },
-          {
-            "type": "loop",
-            "named": true
-          },
-          {
-            "type": "loopfor",
-            "named": true
-          },
-          {
-            "type": "loopforeach",
-            "named": true
-          },
-          {
-            "type": "looprange",
-            "named": true
-          },
-          {
-            "type": "loopwhile",
-            "named": true
-          },
-          {
-            "type": "loopwhile_thread",
-            "named": true
-          },
-          {
-            "type": "macro",
-            "named": true
-          },
-          {
-            "type": "macro_definition",
-            "named": true
-          },
-          {
-            "type": "match",
-            "named": true
-          },
-          {
-            "type": "number",
-            "named": true
-          },
-          {
-            "type": "progn",
-            "named": true
-          },
-          {
-            "type": "quasiquote",
-            "named": true
-          },
-          {
-            "type": "quote",
-            "named": true
-          },
-          {
-            "type": "recv",
-            "named": true
-          },
-          {
-            "type": "recv_timeout",
-            "named": true
-          },
-          {
-            "type": "special_form",
-            "named": true
-          },
-          {
-            "type": "string",
-            "named": true
-          },
-          {
-            "type": "symbol",
-            "named": true
-          },
-          {
-            "type": "var",
-            "named": true
-          }
-        ]
-      },
-      "iterator": {
-        "multiple": false,
-        "required": true,
-        "types": [
-          {
-            "type": "symbol",
-            "named": true
-          }
-        ]
-      },
-      "keyword": {
-        "multiple": false,
-        "required": true,
-        "types": [
-          {
-            "type": "loopfor",
-            "named": false
-          }
-        ]
-      },
-      "start": {
-        "multiple": false,
-        "required": true,
-        "types": [
-          {
-            "type": "application",
-            "named": true
-          },
-          {
-            "type": "byte_array",
-            "named": true
-          },
-          {
-            "type": "character",
-            "named": true
-          },
-          {
-            "type": "closure",
-            "named": true
-          },
-          {
-            "type": "constant_symbol",
-            "named": true
-          },
-          {
-            "type": "definition",
-            "named": true
-          },
-          {
-            "type": "function",
-            "named": true
-          },
-          {
-            "type": "function_definition",
-            "named": true
-          },
-          {
-            "type": "invalid_number",
-            "named": true
-          },
-          {
-            "type": "let",
-            "named": true
-          },
-          {
-            "type": "loop",
-            "named": true
-          },
-          {
-            "type": "loopfor",
-            "named": true
-          },
-          {
-            "type": "loopforeach",
-            "named": true
-          },
-          {
-            "type": "looprange",
-            "named": true
-          },
-          {
-            "type": "loopwhile",
-            "named": true
-          },
-          {
-            "type": "loopwhile_thread",
-            "named": true
-          },
-          {
-            "type": "macro",
-            "named": true
-          },
-          {
-            "type": "macro_definition",
-            "named": true
-          },
-          {
-            "type": "match",
-            "named": true
-          },
-          {
-            "type": "number",
-            "named": true
-          },
-          {
-            "type": "progn",
-            "named": true
-          },
-          {
-            "type": "quasiquote",
-            "named": true
-          },
-          {
-            "type": "quote",
-            "named": true
-          },
-          {
-            "type": "recv",
-            "named": true
-          },
-          {
-            "type": "recv_timeout",
-            "named": true
-          },
-          {
-            "type": "special_form",
-            "named": true
-          },
-          {
-            "type": "string",
-            "named": true
-          },
-          {
-            "type": "symbol",
-            "named": true
-          },
-          {
-            "type": "var",
-            "named": true
-          }
-        ]
-      },
-      "update": {
-        "multiple": false,
-        "required": true,
-        "types": [
-          {
-            "type": "application",
-            "named": true
-          },
-          {
-            "type": "byte_array",
-            "named": true
-          },
-          {
-            "type": "character",
-            "named": true
-          },
-          {
-            "type": "closure",
-            "named": true
-          },
-          {
-            "type": "constant_symbol",
-            "named": true
-          },
-          {
-            "type": "definition",
-            "named": true
-          },
-          {
-            "type": "function",
-            "named": true
-          },
-          {
-            "type": "function_definition",
-            "named": true
-          },
-          {
-            "type": "invalid_number",
-            "named": true
-          },
-          {
-            "type": "let",
-            "named": true
-          },
-          {
-            "type": "loop",
-            "named": true
-          },
-          {
-            "type": "loopfor",
-            "named": true
-          },
-          {
-            "type": "loopforeach",
-            "named": true
-          },
-          {
-            "type": "looprange",
-            "named": true
-          },
-          {
-            "type": "loopwhile",
-            "named": true
-          },
-          {
-            "type": "loopwhile_thread",
-            "named": true
-          },
-          {
-            "type": "macro",
-            "named": true
-          },
-          {
-            "type": "macro_definition",
-            "named": true
-          },
-          {
-            "type": "match",
-            "named": true
-          },
-          {
-            "type": "number",
-            "named": true
-          },
-          {
-            "type": "progn",
-            "named": true
-          },
-          {
-            "type": "quasiquote",
-            "named": true
-          },
-          {
-            "type": "quote",
-            "named": true
-          },
-          {
-            "type": "recv",
-            "named": true
-          },
-          {
-            "type": "recv_timeout",
-            "named": true
-          },
-          {
-            "type": "special_form",
-            "named": true
-          },
-          {
-            "type": "string",
-            "named": true
-          },
-          {
-            "type": "symbol",
-            "named": true
-          },
-          {
-            "type": "var",
-            "named": true
-          }
-        ]
-      }
-    }
-  },
-  {
-    "type": "loopforeach",
-    "named": true,
-    "fields": {
-      "body": {
-        "multiple": false,
-        "required": true,
-        "types": [
-          {
-            "type": "application",
-            "named": true
-          },
-          {
-            "type": "byte_array",
-            "named": true
-          },
-          {
-            "type": "character",
-            "named": true
-          },
-          {
-            "type": "closure",
-            "named": true
-          },
-          {
-            "type": "constant_symbol",
-            "named": true
-          },
-          {
-            "type": "definition",
-            "named": true
-          },
-          {
-            "type": "function",
-            "named": true
-          },
-          {
-            "type": "function_definition",
-            "named": true
-          },
-          {
-            "type": "invalid_number",
-            "named": true
-          },
-          {
-            "type": "let",
-            "named": true
-          },
-          {
-            "type": "loop",
-            "named": true
-          },
-          {
-            "type": "loopfor",
-            "named": true
-          },
-          {
-            "type": "loopforeach",
-            "named": true
-          },
-          {
-            "type": "looprange",
-            "named": true
-          },
-          {
-            "type": "loopwhile",
-            "named": true
-          },
-          {
-            "type": "loopwhile_thread",
-            "named": true
-          },
-          {
-            "type": "macro",
-            "named": true
-          },
-          {
-            "type": "macro_definition",
-            "named": true
-          },
-          {
-            "type": "match",
-            "named": true
-          },
-          {
-            "type": "number",
-            "named": true
-          },
-          {
-            "type": "progn",
-            "named": true
-          },
-          {
-            "type": "quasiquote",
-            "named": true
-          },
-          {
-            "type": "quote",
-            "named": true
-          },
-          {
-            "type": "recv",
-            "named": true
-          },
-          {
-            "type": "recv_timeout",
-            "named": true
-          },
-          {
-            "type": "special_form",
-            "named": true
-          },
-          {
-            "type": "string",
-            "named": true
-          },
-          {
-            "type": "symbol",
-            "named": true
-          },
-          {
-            "type": "var",
-            "named": true
-          }
-        ]
-      },
-      "iterator": {
-        "multiple": false,
-        "required": true,
-        "types": [
-          {
-            "type": "symbol",
-            "named": true
-          }
-        ]
-      },
-      "keyword": {
-        "multiple": false,
-        "required": true,
-        "types": [
-          {
-            "type": "loopforeach",
-            "named": false
-          }
-        ]
-      },
-      "list": {
-        "multiple": false,
-        "required": true,
-        "types": [
-          {
-            "type": "application",
-            "named": true
-          },
-          {
-            "type": "byte_array",
-            "named": true
-          },
-          {
-            "type": "character",
-            "named": true
-          },
-          {
-            "type": "closure",
-            "named": true
-          },
-          {
-            "type": "constant_symbol",
-            "named": true
-          },
-          {
-            "type": "definition",
-            "named": true
-          },
-          {
-            "type": "function",
-            "named": true
-          },
-          {
-            "type": "function_definition",
-            "named": true
-          },
-          {
-            "type": "invalid_number",
-            "named": true
-          },
-          {
-            "type": "let",
-            "named": true
-          },
-          {
-            "type": "loop",
-            "named": true
-          },
-          {
-            "type": "loopfor",
-            "named": true
-          },
-          {
-            "type": "loopforeach",
-            "named": true
-          },
-          {
-            "type": "looprange",
-            "named": true
-          },
-          {
-            "type": "loopwhile",
-            "named": true
-          },
-          {
-            "type": "loopwhile_thread",
-            "named": true
-          },
-          {
-            "type": "macro",
-            "named": true
-          },
-          {
-            "type": "macro_definition",
-            "named": true
-          },
-          {
-            "type": "match",
-            "named": true
-          },
-          {
-            "type": "number",
-            "named": true
-          },
-          {
-            "type": "progn",
-            "named": true
-          },
-          {
-            "type": "quasiquote",
-            "named": true
-          },
-          {
-            "type": "quote",
-            "named": true
-          },
-          {
-            "type": "recv",
-            "named": true
-          },
-          {
-            "type": "recv_timeout",
-            "named": true
-          },
-          {
-            "type": "special_form",
-            "named": true
-          },
-          {
-            "type": "string",
-            "named": true
-          },
-          {
-            "type": "symbol",
-            "named": true
-          },
-          {
-            "type": "var",
-            "named": true
-          }
-        ]
-      }
-    }
-  },
-  {
-    "type": "looprange",
-    "named": true,
-    "fields": {
-      "body": {
-        "multiple": false,
-        "required": true,
-        "types": [
-          {
-            "type": "application",
-            "named": true
-          },
-          {
-            "type": "byte_array",
-            "named": true
-          },
-          {
-            "type": "character",
-            "named": true
-          },
-          {
-            "type": "closure",
-            "named": true
-          },
-          {
-            "type": "constant_symbol",
-            "named": true
-          },
-          {
-            "type": "definition",
-            "named": true
-          },
-          {
-            "type": "function",
-            "named": true
-          },
-          {
-            "type": "function_definition",
-            "named": true
-          },
-          {
-            "type": "invalid_number",
-            "named": true
-          },
-          {
-            "type": "let",
-            "named": true
-          },
-          {
-            "type": "loop",
-            "named": true
-          },
-          {
-            "type": "loopfor",
-            "named": true
-          },
-          {
-            "type": "loopforeach",
-            "named": true
-          },
-          {
-            "type": "looprange",
-            "named": true
-          },
-          {
-            "type": "loopwhile",
-            "named": true
-          },
-          {
-            "type": "loopwhile_thread",
-            "named": true
-          },
-          {
-            "type": "macro",
-            "named": true
-          },
-          {
-            "type": "macro_definition",
-            "named": true
-          },
-          {
-            "type": "match",
-            "named": true
-          },
-          {
-            "type": "number",
-            "named": true
-          },
-          {
-            "type": "progn",
-            "named": true
-          },
-          {
-            "type": "quasiquote",
-            "named": true
-          },
-          {
-            "type": "quote",
-            "named": true
-          },
-          {
-            "type": "recv",
-            "named": true
-          },
-          {
-            "type": "recv_timeout",
-            "named": true
-          },
-          {
-            "type": "special_form",
-            "named": true
-          },
-          {
-            "type": "string",
-            "named": true
-          },
-          {
-            "type": "symbol",
-            "named": true
-          },
-          {
-            "type": "var",
-            "named": true
-          }
-        ]
-      },
-      "end": {
-        "multiple": false,
-        "required": true,
-        "types": [
-          {
-            "type": "application",
-            "named": true
-          },
-          {
-            "type": "byte_array",
-            "named": true
-          },
-          {
-            "type": "character",
-            "named": true
-          },
-          {
-            "type": "closure",
-            "named": true
-          },
-          {
-            "type": "constant_symbol",
-            "named": true
-          },
-          {
-            "type": "definition",
-            "named": true
-          },
-          {
-            "type": "function",
-            "named": true
-          },
-          {
-            "type": "function_definition",
-            "named": true
-          },
-          {
-            "type": "invalid_number",
-            "named": true
-          },
-          {
-            "type": "let",
-            "named": true
-          },
-          {
-            "type": "loop",
-            "named": true
-          },
-          {
-            "type": "loopfor",
-            "named": true
-          },
-          {
-            "type": "loopforeach",
-            "named": true
-          },
-          {
-            "type": "looprange",
-            "named": true
-          },
-          {
-            "type": "loopwhile",
-            "named": true
-          },
-          {
-            "type": "loopwhile_thread",
-            "named": true
-          },
-          {
-            "type": "macro",
-            "named": true
-          },
-          {
-            "type": "macro_definition",
-            "named": true
-          },
-          {
-            "type": "match",
-            "named": true
-          },
-          {
-            "type": "number",
-            "named": true
-          },
-          {
-            "type": "progn",
-            "named": true
-          },
-          {
-            "type": "quasiquote",
-            "named": true
-          },
-          {
-            "type": "quote",
-            "named": true
-          },
-          {
-            "type": "recv",
-            "named": true
-          },
-          {
-            "type": "recv_timeout",
-            "named": true
-          },
-          {
-            "type": "special_form",
-            "named": true
-          },
-          {
-            "type": "string",
-            "named": true
-          },
-          {
-            "type": "symbol",
-            "named": true
-          },
-          {
-            "type": "var",
-            "named": true
-          }
-        ]
-      },
-      "iterator": {
-        "multiple": false,
-        "required": true,
-        "types": [
-          {
-            "type": "symbol",
-            "named": true
-          }
-        ]
-      },
-      "keyword": {
-        "multiple": false,
-        "required": true,
-        "types": [
-          {
-            "type": "looprange",
-            "named": false
-          }
-        ]
-      },
-      "start": {
-        "multiple": false,
-        "required": true,
-        "types": [
-          {
-            "type": "application",
-            "named": true
-          },
-          {
-            "type": "byte_array",
-            "named": true
-          },
-          {
-            "type": "character",
-            "named": true
-          },
-          {
-            "type": "closure",
-            "named": true
-          },
-          {
-            "type": "constant_symbol",
-            "named": true
-          },
-          {
-            "type": "definition",
-            "named": true
-          },
-          {
-            "type": "function",
-            "named": true
-          },
-          {
-            "type": "function_definition",
-            "named": true
-          },
-          {
-            "type": "invalid_number",
-            "named": true
-          },
-          {
-            "type": "let",
-            "named": true
-          },
-          {
-            "type": "loop",
-            "named": true
-          },
-          {
-            "type": "loopfor",
-            "named": true
-          },
-          {
-            "type": "loopforeach",
-            "named": true
-          },
-          {
-            "type": "looprange",
-            "named": true
-          },
-          {
-            "type": "loopwhile",
-            "named": true
-          },
-          {
-            "type": "loopwhile_thread",
-            "named": true
-          },
-          {
-            "type": "macro",
-            "named": true
-          },
-          {
-            "type": "macro_definition",
-            "named": true
-          },
-          {
-            "type": "match",
-            "named": true
-          },
-          {
-            "type": "number",
-            "named": true
-          },
-          {
-            "type": "progn",
-            "named": true
-          },
-          {
-            "type": "quasiquote",
-            "named": true
-          },
-          {
-            "type": "quote",
-            "named": true
-          },
-          {
-            "type": "recv",
-            "named": true
-          },
-          {
-            "type": "recv_timeout",
-            "named": true
-          },
-          {
-            "type": "special_form",
-            "named": true
-          },
-          {
-            "type": "string",
-            "named": true
-          },
-          {
-            "type": "symbol",
-            "named": true
-          },
-          {
-            "type": "var",
-            "named": true
-          }
-        ]
-      }
-    }
-  },
-  {
-    "type": "loopwhile",
-    "named": true,
-    "fields": {
-      "body": {
-        "multiple": false,
-        "required": true,
-        "types": [
-          {
-            "type": "application",
-            "named": true
-          },
-          {
-            "type": "byte_array",
-            "named": true
-          },
-          {
-            "type": "character",
-            "named": true
-          },
-          {
-            "type": "closure",
-            "named": true
-          },
-          {
-            "type": "constant_symbol",
-            "named": true
-          },
-          {
-            "type": "definition",
-            "named": true
-          },
-          {
-            "type": "function",
-            "named": true
-          },
-          {
-            "type": "function_definition",
-            "named": true
-          },
-          {
-            "type": "invalid_number",
-            "named": true
-          },
-          {
-            "type": "let",
-            "named": true
-          },
-          {
-            "type": "loop",
-            "named": true
-          },
-          {
-            "type": "loopfor",
-            "named": true
-          },
-          {
-            "type": "loopforeach",
-            "named": true
-          },
-          {
-            "type": "looprange",
-            "named": true
-          },
-          {
-            "type": "loopwhile",
-            "named": true
-          },
-          {
-            "type": "loopwhile_thread",
-            "named": true
-          },
-          {
-            "type": "macro",
-            "named": true
-          },
-          {
-            "type": "macro_definition",
-            "named": true
-          },
-          {
-            "type": "match",
-            "named": true
-          },
-          {
-            "type": "number",
-            "named": true
-          },
-          {
-            "type": "progn",
-            "named": true
-          },
-          {
-            "type": "quasiquote",
-            "named": true
-          },
-          {
-            "type": "quote",
-            "named": true
-          },
-          {
-            "type": "recv",
-            "named": true
-          },
-          {
-            "type": "recv_timeout",
-            "named": true
-          },
-          {
-            "type": "special_form",
-            "named": true
-          },
-          {
-            "type": "string",
-            "named": true
-          },
-          {
-            "type": "symbol",
-            "named": true
-          },
-          {
-            "type": "var",
-            "named": true
-          }
-        ]
-      },
-      "condition": {
-        "multiple": false,
-        "required": true,
-        "types": [
-          {
-            "type": "application",
-            "named": true
-          },
-          {
-            "type": "byte_array",
-            "named": true
-          },
-          {
-            "type": "character",
-            "named": true
-          },
-          {
-            "type": "closure",
-            "named": true
-          },
-          {
-            "type": "constant_symbol",
-            "named": true
-          },
-          {
-            "type": "definition",
-            "named": true
-          },
-          {
-            "type": "function",
-            "named": true
-          },
-          {
-            "type": "function_definition",
-            "named": true
-          },
-          {
-            "type": "invalid_number",
-            "named": true
-          },
-          {
-            "type": "let",
-            "named": true
-          },
-          {
-            "type": "loop",
-            "named": true
-          },
-          {
-            "type": "loopfor",
-            "named": true
-          },
-          {
-            "type": "loopforeach",
-            "named": true
-          },
-          {
-            "type": "looprange",
-            "named": true
-          },
-          {
-            "type": "loopwhile",
-            "named": true
-          },
-          {
-            "type": "loopwhile_thread",
-            "named": true
-          },
-          {
-            "type": "macro",
-            "named": true
-          },
-          {
-            "type": "macro_definition",
-            "named": true
-          },
-          {
-            "type": "match",
-            "named": true
-          },
-          {
-            "type": "number",
-            "named": true
-          },
-          {
-            "type": "progn",
-            "named": true
-          },
-          {
-            "type": "quasiquote",
-            "named": true
-          },
-          {
-            "type": "quote",
-            "named": true
-          },
-          {
-            "type": "recv",
-            "named": true
-          },
-          {
-            "type": "recv_timeout",
-            "named": true
-          },
-          {
-            "type": "special_form",
-            "named": true
-          },
-          {
-            "type": "string",
-            "named": true
-          },
-          {
-            "type": "symbol",
-            "named": true
-          },
-          {
-            "type": "var",
-            "named": true
-          }
-        ]
-      },
-      "keyword": {
-        "multiple": false,
-        "required": true,
-        "types": [
-          {
-            "type": "loopwhile",
-            "named": false
-          }
-        ]
-      }
-    }
-  },
-  {
-    "type": "loopwhile_thread",
-    "named": true,
-    "fields": {
-      "args": {
-        "multiple": false,
-        "required": true,
-        "types": [
-          {
-            "type": "loopwhile_thread_args",
-            "named": true
-          },
-          {
-            "type": "number",
-            "named": true
-          },
-          {
-            "type": "string",
-            "named": true
-          }
-        ]
-      },
-      "body": {
-        "multiple": false,
-        "required": true,
-        "types": [
-          {
-            "type": "application",
-            "named": true
-          },
-          {
-            "type": "byte_array",
-            "named": true
-          },
-          {
-            "type": "character",
-            "named": true
-          },
-          {
-            "type": "closure",
-            "named": true
-          },
-          {
-            "type": "constant_symbol",
-            "named": true
-          },
-          {
-            "type": "definition",
-            "named": true
-          },
-          {
-            "type": "function",
-            "named": true
-          },
-          {
-            "type": "function_definition",
-            "named": true
-          },
-          {
-            "type": "invalid_number",
-            "named": true
-          },
-          {
-            "type": "let",
-            "named": true
-          },
-          {
-            "type": "loop",
-            "named": true
-          },
-          {
-            "type": "loopfor",
-            "named": true
-          },
-          {
-            "type": "loopforeach",
-            "named": true
-          },
-          {
-            "type": "looprange",
-            "named": true
-          },
-          {
-            "type": "loopwhile",
-            "named": true
-          },
-          {
-            "type": "loopwhile_thread",
-            "named": true
-          },
-          {
-            "type": "macro",
-            "named": true
-          },
-          {
-            "type": "macro_definition",
-            "named": true
-          },
-          {
-            "type": "match",
-            "named": true
-          },
-          {
-            "type": "number",
-            "named": true
-          },
-          {
-            "type": "progn",
-            "named": true
-          },
-          {
-            "type": "quasiquote",
-            "named": true
-          },
-          {
-            "type": "quote",
-            "named": true
-          },
-          {
-            "type": "recv",
-            "named": true
-          },
-          {
-            "type": "recv_timeout",
-            "named": true
-          },
-          {
-            "type": "special_form",
-            "named": true
-          },
-          {
-            "type": "string",
-            "named": true
-          },
-          {
-            "type": "symbol",
-            "named": true
-          },
-          {
-            "type": "var",
-            "named": true
-          }
-        ]
-      },
-      "condition": {
-        "multiple": false,
-        "required": true,
-        "types": [
-          {
-            "type": "application",
-            "named": true
-          },
-          {
-            "type": "byte_array",
-            "named": true
-          },
-          {
-            "type": "character",
-            "named": true
-          },
-          {
-            "type": "closure",
-            "named": true
-          },
-          {
-            "type": "constant_symbol",
-            "named": true
-          },
-          {
-            "type": "definition",
-            "named": true
-          },
-          {
-            "type": "function",
-            "named": true
-          },
-          {
-            "type": "function_definition",
-            "named": true
-          },
-          {
-            "type": "invalid_number",
-            "named": true
-          },
-          {
-            "type": "let",
-            "named": true
-          },
-          {
-            "type": "loop",
-            "named": true
-          },
-          {
-            "type": "loopfor",
-            "named": true
-          },
-          {
-            "type": "loopforeach",
-            "named": true
-          },
-          {
-            "type": "looprange",
-            "named": true
-          },
-          {
-            "type": "loopwhile",
-            "named": true
-          },
-          {
-            "type": "loopwhile_thread",
-            "named": true
-          },
-          {
-            "type": "macro",
-            "named": true
-          },
-          {
-            "type": "macro_definition",
-            "named": true
-          },
-          {
-            "type": "match",
-            "named": true
-          },
-          {
-            "type": "number",
-            "named": true
-          },
-          {
-            "type": "progn",
-            "named": true
-          },
-          {
-            "type": "quasiquote",
-            "named": true
-          },
-          {
-            "type": "quote",
-            "named": true
-          },
-          {
-            "type": "recv",
-            "named": true
-          },
-          {
-            "type": "recv_timeout",
-            "named": true
-          },
-          {
-            "type": "special_form",
-            "named": true
-          },
-          {
-            "type": "string",
-            "named": true
-          },
-          {
-            "type": "symbol",
-            "named": true
-          },
-          {
-            "type": "var",
+            "type": "_expression",
             "named": true
           }
         ]
@@ -3672,129 +854,17 @@
         "required": true,
         "types": [
           {
-            "type": "application",
-            "named": true
-          },
-          {
-            "type": "byte_array",
-            "named": true
-          },
-          {
-            "type": "character",
-            "named": true
-          },
-          {
-            "type": "closure",
-            "named": true
-          },
-          {
-            "type": "constant_symbol",
-            "named": true
-          },
-          {
-            "type": "definition",
-            "named": true
-          },
-          {
-            "type": "function",
-            "named": true
-          },
-          {
-            "type": "function_definition",
-            "named": true
-          },
-          {
-            "type": "invalid_number",
-            "named": true
-          },
-          {
-            "type": "let",
-            "named": true
-          },
-          {
-            "type": "loop",
-            "named": true
-          },
-          {
-            "type": "loopfor",
-            "named": true
-          },
-          {
-            "type": "loopforeach",
-            "named": true
-          },
-          {
-            "type": "looprange",
-            "named": true
-          },
-          {
-            "type": "loopwhile",
-            "named": true
-          },
-          {
-            "type": "loopwhile_thread",
-            "named": true
-          },
+            "type": "_expression",
+            "named": true
+          }
+        ]
+      },
+      "keyword": {
+        "multiple": false,
+        "required": true,
+        "types": [
           {
             "type": "macro",
-            "named": true
-          },
-          {
-            "type": "macro_definition",
-            "named": true
-          },
-          {
-            "type": "match",
-            "named": true
-          },
-          {
-            "type": "number",
-            "named": true
-          },
-          {
-            "type": "progn",
-            "named": true
-          },
-          {
-            "type": "quasiquote",
-            "named": true
-          },
-          {
-            "type": "quote",
-            "named": true
-          },
-          {
-            "type": "recv",
-            "named": true
-          },
-          {
-            "type": "recv_timeout",
-            "named": true
-          },
-          {
-            "type": "special_form",
-            "named": true
-          },
-          {
-            "type": "string",
-            "named": true
-          },
-          {
-            "type": "symbol",
-            "named": true
-          },
-          {
-            "type": "var",
-            "named": true
-          }
-        ]
-      },
-      "keyword": {
-        "multiple": false,
-        "required": true,
-        "types": [
-          {
-            "type": "macro",
             "named": false
           }
         ]
@@ -3820,119 +890,7 @@
         "required": true,
         "types": [
           {
-            "type": "application",
-            "named": true
-          },
-          {
-            "type": "byte_array",
-            "named": true
-          },
-          {
-            "type": "character",
-            "named": true
-          },
-          {
-            "type": "closure",
-            "named": true
-          },
-          {
-            "type": "constant_symbol",
-            "named": true
-          },
-          {
-            "type": "definition",
-            "named": true
-          },
-          {
-            "type": "function",
-            "named": true
-          },
-          {
-            "type": "function_definition",
-            "named": true
-          },
-          {
-            "type": "invalid_number",
-            "named": true
-          },
-          {
-            "type": "let",
-            "named": true
-          },
-          {
-            "type": "loop",
-            "named": true
-          },
-          {
-            "type": "loopfor",
-            "named": true
-          },
-          {
-            "type": "loopforeach",
-            "named": true
-          },
-          {
-            "type": "looprange",
-            "named": true
-          },
-          {
-            "type": "loopwhile",
-            "named": true
-          },
-          {
-            "type": "loopwhile_thread",
-            "named": true
-          },
-          {
-            "type": "macro",
-            "named": true
-          },
-          {
-            "type": "macro_definition",
-            "named": true
-          },
-          {
-            "type": "match",
-            "named": true
-          },
-          {
-            "type": "number",
-            "named": true
-          },
-          {
-            "type": "progn",
-            "named": true
-          },
-          {
-            "type": "quasiquote",
-            "named": true
-          },
-          {
-            "type": "quote",
-            "named": true
-          },
-          {
-            "type": "recv",
-            "named": true
-          },
-          {
-            "type": "recv_timeout",
-            "named": true
-          },
-          {
-            "type": "special_form",
-            "named": true
-          },
-          {
-            "type": "string",
-            "named": true
-          },
-          {
-            "type": "symbol",
-            "named": true
-          },
-          {
-            "type": "var",
+            "type": "_expression",
             "named": true
           }
         ]
@@ -3988,119 +946,7 @@
         "required": true,
         "types": [
           {
-            "type": "application",
-            "named": true
-          },
-          {
-            "type": "byte_array",
-            "named": true
-          },
-          {
-            "type": "character",
-            "named": true
-          },
-          {
-            "type": "closure",
-            "named": true
-          },
-          {
-            "type": "constant_symbol",
-            "named": true
-          },
-          {
-            "type": "definition",
-            "named": true
-          },
-          {
-            "type": "function",
-            "named": true
-          },
-          {
-            "type": "function_definition",
-            "named": true
-          },
-          {
-            "type": "invalid_number",
-            "named": true
-          },
-          {
-            "type": "let",
-            "named": true
-          },
-          {
-            "type": "loop",
-            "named": true
-          },
-          {
-            "type": "loopfor",
-            "named": true
-          },
-          {
-            "type": "loopforeach",
-            "named": true
-          },
-          {
-            "type": "looprange",
-            "named": true
-          },
-          {
-            "type": "loopwhile",
-            "named": true
-          },
-          {
-            "type": "loopwhile_thread",
-            "named": true
-          },
-          {
-            "type": "macro",
-            "named": true
-          },
-          {
-            "type": "macro_definition",
-            "named": true
-          },
-          {
-            "type": "match",
-            "named": true
-          },
-          {
-            "type": "number",
-            "named": true
-          },
-          {
-            "type": "progn",
-            "named": true
-          },
-          {
-            "type": "quasiquote",
-            "named": true
-          },
-          {
-            "type": "quote",
-            "named": true
-          },
-          {
-            "type": "recv",
-            "named": true
-          },
-          {
-            "type": "recv_timeout",
-            "named": true
-          },
-          {
-            "type": "special_form",
-            "named": true
-          },
-          {
-            "type": "string",
-            "named": true
-          },
-          {
-            "type": "symbol",
-            "named": true
-          },
-          {
-            "type": "var",
+            "type": "_expression",
             "named": true
           }
         ]
@@ -4121,119 +967,7 @@
         "required": false,
         "types": [
           {
-            "type": "application",
-            "named": true
-          },
-          {
-            "type": "byte_array",
-            "named": true
-          },
-          {
-            "type": "character",
-            "named": true
-          },
-          {
-            "type": "closure",
-            "named": true
-          },
-          {
-            "type": "constant_symbol",
-            "named": true
-          },
-          {
-            "type": "definition",
-            "named": true
-          },
-          {
-            "type": "function",
-            "named": true
-          },
-          {
-            "type": "function_definition",
-            "named": true
-          },
-          {
-            "type": "invalid_number",
-            "named": true
-          },
-          {
-            "type": "let",
-            "named": true
-          },
-          {
-            "type": "loop",
-            "named": true
-          },
-          {
-            "type": "loopfor",
-            "named": true
-          },
-          {
-            "type": "loopforeach",
-            "named": true
-          },
-          {
-            "type": "looprange",
-            "named": true
-          },
-          {
-            "type": "loopwhile",
-            "named": true
-          },
-          {
-            "type": "loopwhile_thread",
-            "named": true
-          },
-          {
-            "type": "macro",
-            "named": true
-          },
-          {
-            "type": "macro_definition",
-            "named": true
-          },
-          {
-            "type": "match",
-            "named": true
-          },
-          {
-            "type": "number",
-            "named": true
-          },
-          {
-            "type": "progn",
-            "named": true
-          },
-          {
-            "type": "quasiquote",
-            "named": true
-          },
-          {
-            "type": "quote",
-            "named": true
-          },
-          {
-            "type": "recv",
-            "named": true
-          },
-          {
-            "type": "recv_timeout",
-            "named": true
-          },
-          {
-            "type": "special_form",
-            "named": true
-          },
-          {
-            "type": "string",
-            "named": true
-          },
-          {
-            "type": "symbol",
-            "named": true
-          },
-          {
-            "type": "var",
+            "type": "_expression",
             "named": true
           }
         ]
@@ -4243,43 +977,7 @@
         "required": true,
         "types": [
           {
-            "type": "byte_array",
-            "named": true
-          },
-          {
-            "type": "character",
-            "named": true
-          },
-          {
-            "type": "constant_symbol",
-            "named": true
-          },
-          {
-            "type": "invalid_number",
-            "named": true
-          },
-          {
-            "type": "number",
-            "named": true
-          },
-          {
-            "type": "pattern_binding",
-            "named": true
-          },
-          {
-            "type": "pattern_list",
-            "named": true
-          },
-          {
-            "type": "string",
-            "named": true
-          },
-          {
-            "type": "symbol",
-            "named": true
-          },
-          {
-            "type": "wildcard",
+            "type": "_pattern",
             "named": true
           }
         ]
@@ -4289,119 +987,7 @@
         "required": true,
         "types": [
           {
-            "type": "application",
-            "named": true
-          },
-          {
-            "type": "byte_array",
-            "named": true
-          },
-          {
-            "type": "character",
-            "named": true
-          },
-          {
-            "type": "closure",
-            "named": true
-          },
-          {
-            "type": "constant_symbol",
-            "named": true
-          },
-          {
-            "type": "definition",
-            "named": true
-          },
-          {
-            "type": "function",
-            "named": true
-          },
-          {
-            "type": "function_definition",
-            "named": true
-          },
-          {
-            "type": "invalid_number",
-            "named": true
-          },
-          {
-            "type": "let",
-            "named": true
-          },
-          {
-            "type": "loop",
-            "named": true
-          },
-          {
-            "type": "loopfor",
-            "named": true
-          },
-          {
-            "type": "loopforeach",
-            "named": true
-          },
-          {
-            "type": "looprange",
-            "named": true
-          },
-          {
-            "type": "loopwhile",
-            "named": true
-          },
-          {
-            "type": "loopwhile_thread",
-            "named": true
-          },
-          {
-            "type": "macro",
-            "named": true
-          },
-          {
-            "type": "macro_definition",
-            "named": true
-          },
-          {
-            "type": "match",
-            "named": true
-          },
-          {
-            "type": "number",
-            "named": true
-          },
-          {
-            "type": "progn",
-            "named": true
-          },
-          {
-            "type": "quasiquote",
-            "named": true
-          },
-          {
-            "type": "quote",
-            "named": true
-          },
-          {
-            "type": "recv",
-            "named": true
-          },
-          {
-            "type": "recv_timeout",
-            "named": true
-          },
-          {
-            "type": "special_form",
-            "named": true
-          },
-          {
-            "type": "string",
-            "named": true
-          },
-          {
-            "type": "symbol",
-            "named": true
-          },
-          {
-            "type": "var",
+            "type": "_expression",
             "named": true
           }
         ]
@@ -4453,43 +1039,7 @@
       "required": false,
       "types": [
         {
-          "type": "byte_array",
-          "named": true
-        },
-        {
-          "type": "character",
-          "named": true
-        },
-        {
-          "type": "constant_symbol",
-          "named": true
-        },
-        {
-          "type": "invalid_number",
-          "named": true
-        },
-        {
-          "type": "number",
-          "named": true
-        },
-        {
-          "type": "pattern_binding",
-          "named": true
-        },
-        {
-          "type": "pattern_list",
-          "named": true
-        },
-        {
-          "type": "string",
-          "named": true
-        },
-        {
-          "type": "symbol",
-          "named": true
-        },
-        {
-          "type": "wildcard",
+          "type": "_pattern",
           "named": true
         }
       ]
@@ -4505,132 +1055,17 @@
         "types": [
           {
             "type": "progn",
->>>>>>> 5be41a21
-            "named": false
-          }
-        ]
-      }
-<<<<<<< HEAD
-=======
+            "named": false
+          }
+        ]
+      }
     },
     "children": {
       "multiple": true,
       "required": false,
       "types": [
         {
-          "type": "application",
-          "named": true
-        },
-        {
-          "type": "byte_array",
-          "named": true
-        },
-        {
-          "type": "character",
-          "named": true
-        },
-        {
-          "type": "closure",
-          "named": true
-        },
-        {
-          "type": "constant_symbol",
-          "named": true
-        },
-        {
-          "type": "definition",
-          "named": true
-        },
-        {
-          "type": "function",
-          "named": true
-        },
-        {
-          "type": "function_definition",
-          "named": true
-        },
-        {
-          "type": "invalid_number",
-          "named": true
-        },
-        {
-          "type": "let",
-          "named": true
-        },
-        {
-          "type": "loop",
-          "named": true
-        },
-        {
-          "type": "loopfor",
-          "named": true
-        },
-        {
-          "type": "loopforeach",
-          "named": true
-        },
-        {
-          "type": "looprange",
-          "named": true
-        },
-        {
-          "type": "loopwhile",
-          "named": true
-        },
-        {
-          "type": "loopwhile_thread",
-          "named": true
-        },
-        {
-          "type": "macro",
-          "named": true
-        },
-        {
-          "type": "macro_definition",
-          "named": true
-        },
-        {
-          "type": "match",
-          "named": true
-        },
-        {
-          "type": "number",
-          "named": true
-        },
-        {
-          "type": "progn",
-          "named": true
-        },
-        {
-          "type": "quasiquote",
-          "named": true
-        },
-        {
-          "type": "quote",
-          "named": true
-        },
-        {
-          "type": "recv",
-          "named": true
-        },
-        {
-          "type": "recv_timeout",
-          "named": true
-        },
-        {
-          "type": "special_form",
-          "named": true
-        },
-        {
-          "type": "string",
-          "named": true
-        },
-        {
-          "type": "symbol",
-          "named": true
-        },
-        {
-          "type": "var",
+          "type": "_expression",
           "named": true
         }
       ]
@@ -4646,19 +1081,7 @@
       "required": false,
       "types": [
         {
-          "type": "application",
-          "named": true
-        },
-        {
-          "type": "byte_array",
-          "named": true
-        },
-        {
-          "type": "character",
-          "named": true
-        },
-        {
-          "type": "closure",
+          "type": "_expression",
           "named": true
         },
         {
@@ -4666,107 +1089,7 @@
           "named": true
         },
         {
-          "type": "constant_symbol",
-          "named": true
-        },
-        {
-          "type": "definition",
-          "named": true
-        },
-        {
           "type": "directive",
-          "named": true
-        },
-        {
-          "type": "function",
-          "named": true
-        },
-        {
-          "type": "function_definition",
-          "named": true
-        },
-        {
-          "type": "invalid_number",
-          "named": true
-        },
-        {
-          "type": "let",
-          "named": true
-        },
-        {
-          "type": "loop",
-          "named": true
-        },
-        {
-          "type": "loopfor",
-          "named": true
-        },
-        {
-          "type": "loopforeach",
-          "named": true
-        },
-        {
-          "type": "looprange",
-          "named": true
-        },
-        {
-          "type": "loopwhile",
-          "named": true
-        },
-        {
-          "type": "loopwhile_thread",
-          "named": true
-        },
-        {
-          "type": "macro",
-          "named": true
-        },
-        {
-          "type": "macro_definition",
-          "named": true
-        },
-        {
-          "type": "match",
-          "named": true
-        },
-        {
-          "type": "number",
-          "named": true
-        },
-        {
-          "type": "progn",
-          "named": true
-        },
-        {
-          "type": "quasiquote",
-          "named": true
-        },
-        {
-          "type": "quote",
-          "named": true
-        },
-        {
-          "type": "recv",
-          "named": true
-        },
-        {
-          "type": "recv_timeout",
-          "named": true
-        },
-        {
-          "type": "special_form",
-          "named": true
-        },
-        {
-          "type": "string",
-          "named": true
-        },
-        {
-          "type": "symbol",
-          "named": true
-        },
-        {
-          "type": "var",
           "named": true
         }
       ]
@@ -4781,23 +1104,7 @@
       "required": true,
       "types": [
         {
-          "type": "byte_array",
-          "named": true
-        },
-        {
-          "type": "character",
-          "named": true
-        },
-        {
-          "type": "constant_symbol",
-          "named": true
-        },
-        {
-          "type": "invalid_number",
-          "named": true
-        },
-        {
-          "type": "number",
+          "type": "_atom",
           "named": true
         },
         {
@@ -4810,22 +1117,13 @@
         },
         {
           "type": "splice_list",
-          "named": true
-        },
-        {
-          "type": "string",
-          "named": true
-        },
-        {
-          "type": "symbol",
           "named": true
         }
       ]
->>>>>>> 5be41a21
-    }
-  },
-  {
-    "type": "loopwhile_thread_args",
+    }
+  },
+  {
+    "type": "quasiquoted_list",
     "named": true,
     "fields": {},
     "children": {
@@ -4833,201 +1131,75 @@
       "required": false,
       "types": [
         {
-<<<<<<< HEAD
-=======
-          "type": "byte_array",
-          "named": true
-        },
-        {
-          "type": "character",
-          "named": true
-        },
-        {
-          "type": "constant_symbol",
-          "named": true
-        },
-        {
-          "type": "invalid_number",
-          "named": true
-        },
-        {
->>>>>>> 5be41a21
-          "type": "number",
-          "named": true
-        },
-        {
-          "type": "string",
+          "type": "_atom",
+          "named": true
+        },
+        {
+          "type": "quasiquoted_list",
+          "named": true
+        },
+        {
+          "type": "splice",
+          "named": true
+        },
+        {
+          "type": "splice_list",
           "named": true
         }
       ]
     }
   },
   {
-    "type": "macro",
-    "named": true,
-    "fields": {
-      "args": {
-        "multiple": false,
-        "required": true,
-        "types": [
-          {
-            "type": "arglist",
-            "named": true
-          }
-        ]
-      },
-      "body": {
-        "multiple": false,
-        "required": true,
-        "types": [
-          {
-            "type": "_expression",
-            "named": true
-          }
-        ]
-      },
-      "keyword": {
-        "multiple": false,
-        "required": true,
-        "types": [
-          {
-            "type": "macro",
-            "named": false
-          }
-        ]
-      }
-<<<<<<< HEAD
-=======
+    "type": "quote",
+    "named": true,
+    "fields": {
+      "keyword": {
+        "multiple": false,
+        "required": false,
+        "types": [
+          {
+            "type": "quote",
+            "named": false
+          }
+        ]
+      }
     },
     "children": {
       "multiple": false,
       "required": true,
       "types": [
         {
-          "type": "byte_array",
-          "named": true
-        },
-        {
-          "type": "character",
-          "named": true
-        },
-        {
-          "type": "constant_symbol",
-          "named": true
-        },
-        {
-          "type": "invalid_number",
-          "named": true
-        },
-        {
-          "type": "number",
+          "type": "_atom",
           "named": true
         },
         {
           "type": "quoted_list",
-          "named": true
-        },
-        {
-          "type": "string",
-          "named": true
-        },
-        {
-          "type": "symbol",
           "named": true
         }
       ]
->>>>>>> 5be41a21
-    }
-  },
-  {
-    "type": "macro_definition",
-    "named": true,
-<<<<<<< HEAD
-    "fields": {
-      "args": {
-        "multiple": false,
-        "required": true,
-        "types": [
-          {
-            "type": "arglist",
-            "named": true
-          }
-        ]
-      },
-      "body": {
-        "multiple": false,
-        "required": true,
-        "types": [
-          {
-            "type": "_expression",
-            "named": true
-          }
-        ]
-      },
-      "keyword": {
-        "multiple": false,
-        "required": true,
-        "types": [
-          {
-            "type": "defmacro",
-            "named": false
-          }
-        ]
-      },
-      "name": {
-        "multiple": false,
-        "required": true,
-        "types": [
-          {
-            "type": "symbol",
-            "named": true
-          }
-        ]
-      }
-=======
+    }
+  },
+  {
+    "type": "quoted_list",
+    "named": true,
     "fields": {},
     "children": {
       "multiple": true,
       "required": false,
       "types": [
         {
-          "type": "byte_array",
-          "named": true
-        },
-        {
-          "type": "character",
-          "named": true
-        },
-        {
-          "type": "constant_symbol",
-          "named": true
-        },
-        {
-          "type": "invalid_number",
-          "named": true
-        },
-        {
-          "type": "number",
+          "type": "_atom",
           "named": true
         },
         {
           "type": "quoted_list",
-          "named": true
-        },
-        {
-          "type": "string",
-          "named": true
-        },
-        {
-          "type": "symbol",
           "named": true
         }
       ]
->>>>>>> 5be41a21
-    }
-  },
-  {
-    "type": "match",
+    }
+  },
+  {
+    "type": "recv",
     "named": true,
     "fields": {
       "arm": {
@@ -5045,102 +1217,112 @@
         "required": true,
         "types": [
           {
-            "type": "match",
-            "named": false
-          }
-        ]
-      },
-      "value": {
-        "multiple": false,
-        "required": true,
-        "types": [
-          {
-            "type": "_expression",
-            "named": true
-          }
-        ]
-      }
-    }
-  },
-  {
-    "type": "number",
+            "type": "recv",
+            "named": false
+          }
+        ]
+      }
+    }
+  },
+  {
+    "type": "recv_timeout",
+    "named": true,
+    "fields": {
+      "arm": {
+        "multiple": true,
+        "required": false,
+        "types": [
+          {
+            "type": "pattern_arm",
+            "named": true
+          }
+        ]
+      },
+      "keyword": {
+        "multiple": false,
+        "required": true,
+        "types": [
+          {
+            "type": "recv-to",
+            "named": false
+          }
+        ]
+      },
+      "timeout": {
+        "multiple": false,
+        "required": true,
+        "types": [
+          {
+            "type": "number",
+            "named": true
+          }
+        ]
+      }
+    }
+  },
+  {
+    "type": "special",
     "named": true,
     "fields": {}
   },
   {
-    "type": "pattern_arm",
-    "named": true,
-    "fields": {
-      "guard": {
+    "type": "special_form",
+    "named": true,
+    "fields": {
+      "special": {
         "multiple": false,
         "required": false,
         "types": [
           {
-            "type": "_expression",
-            "named": true
-          }
-        ]
-      },
-      "pattern": {
-        "multiple": false,
-        "required": true,
-        "types": [
-          {
-            "type": "_pattern",
-            "named": true
-          }
-        ]
-      },
-      "value": {
-        "multiple": false,
-        "required": true,
-        "types": [
-          {
-            "type": "_expression",
-            "named": true
-          }
-        ]
-      }
-    }
-  },
-  {
-    "type": "pattern_binding",
-    "named": true,
-    "fields": {
-      "match_any": {
-        "multiple": false,
-        "required": true,
-        "types": [
-          {
-            "type": "?",
-            "named": false
-          }
-        ]
-      },
-      "name": {
-        "multiple": false,
-        "required": true,
-        "types": [
-          {
-            "type": "symbol",
-            "named": true
-          }
-        ]
-      },
-      "type": {
-        "multiple": false,
-        "required": false,
-        "types": [
-          {
-            "type": "symbol",
-            "named": true
-          }
-        ]
-      }
-    }
-  },
-  {
-    "type": "pattern_list",
+            "type": "special",
+            "named": true
+          }
+        ]
+      }
+    },
+    "children": {
+      "multiple": true,
+      "required": false,
+      "types": [
+        {
+          "type": "_expression",
+          "named": true
+        }
+      ]
+    }
+  },
+  {
+    "type": "splice",
+    "named": true,
+    "fields": {},
+    "children": {
+      "multiple": false,
+      "required": true,
+      "types": [
+        {
+          "type": "_expression",
+          "named": true
+        }
+      ]
+    }
+  },
+  {
+    "type": "splice_list",
+    "named": true,
+    "fields": {},
+    "children": {
+      "multiple": false,
+      "required": true,
+      "types": [
+        {
+          "type": "_expression",
+          "named": true
+        }
+      ]
+    }
+  },
+  {
+    "type": "string",
     "named": true,
     "fields": {},
     "children": {
@@ -5148,517 +1330,26 @@
       "required": false,
       "types": [
         {
-          "type": "_pattern",
+          "type": "escape_sequence",
+          "named": true
+        },
+        {
+          "type": "invalid_escape_sequence",
+          "named": true
+        },
+        {
+          "type": "string_fragment",
           "named": true
         }
       ]
     }
   },
   {
-    "type": "progn",
-    "named": true,
-    "fields": {
-      "keyword": {
-        "multiple": false,
-        "required": false,
-        "types": [
-          {
-            "type": "progn",
-            "named": false
-          }
-        ]
-      }
-    },
-    "children": {
-      "multiple": true,
-      "required": false,
-      "types": [
-        {
-<<<<<<< HEAD
-          "type": "_expression",
-=======
-          "type": "application",
-          "named": true
-        },
-        {
-          "type": "byte_array",
-          "named": true
-        },
-        {
-          "type": "character",
-          "named": true
-        },
-        {
-          "type": "closure",
-          "named": true
-        },
-        {
-          "type": "constant_symbol",
-          "named": true
-        },
-        {
-          "type": "definition",
-          "named": true
-        },
-        {
-          "type": "function",
-          "named": true
-        },
-        {
-          "type": "function_definition",
-          "named": true
-        },
-        {
-          "type": "invalid_number",
-          "named": true
-        },
-        {
-          "type": "let",
-          "named": true
-        },
-        {
-          "type": "loop",
-          "named": true
-        },
-        {
-          "type": "loopfor",
-          "named": true
-        },
-        {
-          "type": "loopforeach",
-          "named": true
-        },
-        {
-          "type": "looprange",
-          "named": true
-        },
-        {
-          "type": "loopwhile",
-          "named": true
-        },
-        {
-          "type": "loopwhile_thread",
-          "named": true
-        },
-        {
-          "type": "macro",
-          "named": true
-        },
-        {
-          "type": "macro_definition",
-          "named": true
-        },
-        {
-          "type": "match",
-          "named": true
-        },
-        {
-          "type": "number",
-          "named": true
-        },
-        {
-          "type": "progn",
-          "named": true
-        },
-        {
-          "type": "quasiquote",
-          "named": true
-        },
-        {
-          "type": "quote",
-          "named": true
-        },
-        {
-          "type": "recv",
-          "named": true
-        },
-        {
-          "type": "recv_timeout",
-          "named": true
-        },
-        {
-          "type": "special_form",
-          "named": true
-        },
-        {
-          "type": "string",
-          "named": true
-        },
-        {
-          "type": "symbol",
-          "named": true
-        },
-        {
-          "type": "var",
->>>>>>> 5be41a21
-          "named": true
-        }
-      ]
-    }
-  },
-  {
-    "type": "program",
-    "named": true,
-    "root": true,
-    "fields": {},
-    "children": {
-      "multiple": true,
-      "required": false,
-      "types": [
-        {
-<<<<<<< HEAD
-          "type": "_expression",
-=======
-          "type": "application",
-          "named": true
-        },
-        {
-          "type": "byte_array",
-          "named": true
-        },
-        {
-          "type": "character",
-          "named": true
-        },
-        {
-          "type": "closure",
-          "named": true
-        },
-        {
-          "type": "constant_symbol",
-          "named": true
-        },
-        {
-          "type": "definition",
->>>>>>> 5be41a21
-          "named": true
-        },
-        {
-          "type": "comment",
-          "named": true
-        },
-        {
-          "type": "directive",
-          "named": true
-        }
-      ]
-    }
-  },
-  {
-    "type": "quasiquote",
-    "named": true,
-    "fields": {},
-    "children": {
-      "multiple": false,
-      "required": true,
-      "types": [
-        {
-<<<<<<< HEAD
-          "type": "_atom",
-=======
-          "type": "application",
-          "named": true
-        },
-        {
-          "type": "byte_array",
-          "named": true
-        },
-        {
-          "type": "character",
-          "named": true
-        },
-        {
-          "type": "closure",
-          "named": true
-        },
-        {
-          "type": "constant_symbol",
-          "named": true
-        },
-        {
-          "type": "definition",
-          "named": true
-        },
-        {
-          "type": "function",
-          "named": true
-        },
-        {
-          "type": "function_definition",
-          "named": true
-        },
-        {
-          "type": "invalid_number",
-          "named": true
-        },
-        {
-          "type": "let",
-          "named": true
-        },
-        {
-          "type": "loop",
-          "named": true
-        },
-        {
-          "type": "loopfor",
-          "named": true
-        },
-        {
-          "type": "loopforeach",
-          "named": true
-        },
-        {
-          "type": "looprange",
-          "named": true
-        },
-        {
-          "type": "loopwhile",
->>>>>>> 5be41a21
-          "named": true
-        },
-        {
-          "type": "quasiquoted_list",
-          "named": true
-        },
-        {
-          "type": "splice",
-          "named": true
-        },
-        {
-          "type": "splice_list",
-          "named": true
-        }
-      ]
-    }
-  },
-  {
-    "type": "quasiquoted_list",
-    "named": true,
-    "fields": {},
-    "children": {
-      "multiple": true,
-      "required": false,
-      "types": [
-        {
-          "type": "_atom",
-          "named": true
-        },
-        {
-          "type": "quasiquoted_list",
-          "named": true
-        },
-        {
-          "type": "splice",
-          "named": true
-        },
-        {
-          "type": "splice_list",
-          "named": true
-        }
-      ]
-    }
-  },
-  {
-    "type": "quote",
-    "named": true,
-    "fields": {
-      "keyword": {
-        "multiple": false,
-        "required": false,
-        "types": [
-          {
-            "type": "quote",
-            "named": false
-          }
-        ]
-      }
-    },
-    "children": {
-      "multiple": false,
-      "required": true,
-      "types": [
-        {
-          "type": "_atom",
-          "named": true
-        },
-        {
-          "type": "quoted_list",
-          "named": true
-        }
-      ]
-    }
-  },
-  {
-    "type": "quoted_list",
-    "named": true,
-    "fields": {},
-    "children": {
-      "multiple": true,
-      "required": false,
-      "types": [
-        {
-          "type": "_atom",
-          "named": true
-        },
-        {
-          "type": "quoted_list",
-          "named": true
-        }
-      ]
-    }
-  },
-  {
-    "type": "recv",
-    "named": true,
-    "fields": {
-      "arm": {
-        "multiple": true,
-        "required": false,
-        "types": [
-          {
-            "type": "pattern_arm",
-            "named": true
-          }
-        ]
-      },
-      "keyword": {
-        "multiple": false,
-        "required": true,
-        "types": [
-          {
-            "type": "recv",
-            "named": false
-          }
-        ]
-      }
-    }
-  },
-  {
-    "type": "recv_timeout",
-    "named": true,
-    "fields": {
-      "arm": {
-        "multiple": true,
-        "required": false,
-        "types": [
-          {
-            "type": "pattern_arm",
-            "named": true
-          }
-        ]
-      },
-      "keyword": {
-        "multiple": false,
-        "required": true,
-        "types": [
-          {
-            "type": "recv-to",
-            "named": false
-          }
-        ]
-      },
-      "timeout": {
-        "multiple": false,
-        "required": true,
-        "types": [
-          {
-            "type": "number",
-            "named": true
-          }
-        ]
-      }
-    }
-  },
-  {
-    "type": "special",
+    "type": "symbol",
     "named": true,
     "fields": {}
   },
   {
-    "type": "special_form",
-    "named": true,
-    "fields": {
-      "special": {
-        "multiple": false,
-        "required": false,
-        "types": [
-          {
-            "type": "special",
-            "named": true
-          }
-        ]
-      }
-    },
-    "children": {
-      "multiple": true,
-      "required": false,
-      "types": [
-        {
-          "type": "_expression",
-          "named": true
-        }
-      ]
-    }
-  },
-  {
-    "type": "splice",
-    "named": true,
-    "fields": {},
-    "children": {
-      "multiple": false,
-      "required": true,
-      "types": [
-        {
-          "type": "_expression",
-          "named": true
-        }
-      ]
-    }
-  },
-  {
-    "type": "splice_list",
-    "named": true,
-    "fields": {},
-    "children": {
-      "multiple": false,
-      "required": true,
-      "types": [
-        {
-          "type": "_expression",
-          "named": true
-        }
-      ]
-    }
-  },
-  {
-    "type": "string",
-    "named": true,
-    "fields": {},
-    "children": {
-      "multiple": true,
-      "required": false,
-      "types": [
-        {
-          "type": "escape_sequence",
-          "named": true
-        },
-        {
-          "type": "invalid_escape_sequence",
-          "named": true
-        },
-        {
-          "type": "string_fragment",
-          "named": true
-        }
-      ]
-    }
-  },
-  {
-    "type": "symbol",
-    "named": true,
-    "fields": {}
-  },
-  {
     "type": "var",
     "named": true,
     "fields": {
@@ -5691,123 +1382,7 @@
         "required": true,
         "types": [
           {
-<<<<<<< HEAD
-            "type": "_expression",
-=======
-            "type": "application",
-            "named": true
-          },
-          {
-            "type": "byte_array",
-            "named": true
-          },
-          {
-            "type": "character",
-            "named": true
-          },
-          {
-            "type": "closure",
-            "named": true
-          },
-          {
-            "type": "constant_symbol",
-            "named": true
-          },
-          {
-            "type": "definition",
-            "named": true
-          },
-          {
-            "type": "function",
-            "named": true
-          },
-          {
-            "type": "function_definition",
-            "named": true
-          },
-          {
-            "type": "invalid_number",
-            "named": true
-          },
-          {
-            "type": "let",
-            "named": true
-          },
-          {
-            "type": "loop",
-            "named": true
-          },
-          {
-            "type": "loopfor",
-            "named": true
-          },
-          {
-            "type": "loopforeach",
-            "named": true
-          },
-          {
-            "type": "looprange",
-            "named": true
-          },
-          {
-            "type": "loopwhile",
-            "named": true
-          },
-          {
-            "type": "loopwhile_thread",
-            "named": true
-          },
-          {
-            "type": "macro",
-            "named": true
-          },
-          {
-            "type": "macro_definition",
-            "named": true
-          },
-          {
-            "type": "match",
-            "named": true
-          },
-          {
-            "type": "number",
-            "named": true
-          },
-          {
-            "type": "progn",
-            "named": true
-          },
-          {
-            "type": "quasiquote",
-            "named": true
-          },
-          {
-            "type": "quote",
-            "named": true
-          },
-          {
-            "type": "recv",
-            "named": true
-          },
-          {
-            "type": "recv_timeout",
-            "named": true
-          },
-          {
-            "type": "special_form",
-            "named": true
-          },
-          {
-            "type": "string",
-            "named": true
-          },
-          {
-            "type": "symbol",
-            "named": true
-          },
-          {
-            "type": "var",
->>>>>>> 5be41a21
+            "type": "_expression",
             "named": true
           }
         ]
