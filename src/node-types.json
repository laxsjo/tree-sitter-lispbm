--- conflicted
+++ resolved
@@ -5,6 +5,10 @@
     "subtypes": [
       {
         "type": "byte_array",
+        "named": true
+      },
+      {
+        "type": "character",
         "named": true
       },
       {
@@ -188,123 +192,7 @@
         "required": false,
         "types": [
           {
-<<<<<<< HEAD
-            "type": "_expression",
-=======
-            "type": "application",
-            "named": true
-          },
-          {
-            "type": "byte_array",
-            "named": true
-          },
-          {
-            "type": "character",
-            "named": true
-          },
-          {
-            "type": "closure",
-            "named": true
-          },
-          {
-            "type": "constant_symbol",
-            "named": true
-          },
-          {
-            "type": "definition",
-            "named": true
-          },
-          {
-            "type": "function",
-            "named": true
-          },
-          {
-            "type": "function_definition",
-            "named": true
-          },
-          {
-            "type": "invalid_number",
-            "named": true
-          },
-          {
-            "type": "let",
-            "named": true
-          },
-          {
-            "type": "loop",
-            "named": true
-          },
-          {
-            "type": "loopfor",
-            "named": true
-          },
-          {
-            "type": "loopforeach",
-            "named": true
-          },
-          {
-            "type": "looprange",
-            "named": true
-          },
-          {
-            "type": "loopwhile",
-            "named": true
-          },
-          {
-            "type": "loopwhile_thread",
-            "named": true
-          },
-          {
-            "type": "macro",
-            "named": true
-          },
-          {
-            "type": "macro_definition",
-            "named": true
-          },
-          {
-            "type": "match",
-            "named": true
-          },
-          {
-            "type": "number",
-            "named": true
-          },
-          {
-            "type": "progn",
-            "named": true
-          },
-          {
-            "type": "quasiquote",
-            "named": true
-          },
-          {
-            "type": "quote",
-            "named": true
-          },
-          {
-            "type": "recv",
-            "named": true
-          },
-          {
-            "type": "recv_timeout",
-            "named": true
-          },
-          {
-            "type": "special_form",
-            "named": true
-          },
-          {
-            "type": "string",
-            "named": true
-          },
-          {
-            "type": "symbol",
-            "named": true
-          },
-          {
-            "type": "var",
->>>>>>> 2ebfcdc5
+            "type": "_expression",
             "named": true
           }
         ]
@@ -314,123 +202,7 @@
         "required": true,
         "types": [
           {
-<<<<<<< HEAD
-            "type": "_expression",
-=======
-            "type": "application",
-            "named": true
-          },
-          {
-            "type": "byte_array",
-            "named": true
-          },
-          {
-            "type": "character",
-            "named": true
-          },
-          {
-            "type": "closure",
-            "named": true
-          },
-          {
-            "type": "constant_symbol",
-            "named": true
-          },
-          {
-            "type": "definition",
-            "named": true
-          },
-          {
-            "type": "function",
-            "named": true
-          },
-          {
-            "type": "function_definition",
-            "named": true
-          },
-          {
-            "type": "invalid_number",
-            "named": true
-          },
-          {
-            "type": "let",
-            "named": true
-          },
-          {
-            "type": "loop",
-            "named": true
-          },
-          {
-            "type": "loopfor",
-            "named": true
-          },
-          {
-            "type": "loopforeach",
-            "named": true
-          },
-          {
-            "type": "looprange",
-            "named": true
-          },
-          {
-            "type": "loopwhile",
-            "named": true
-          },
-          {
-            "type": "loopwhile_thread",
-            "named": true
-          },
-          {
-            "type": "macro",
-            "named": true
-          },
-          {
-            "type": "macro_definition",
-            "named": true
-          },
-          {
-            "type": "match",
-            "named": true
-          },
-          {
-            "type": "number",
-            "named": true
-          },
-          {
-            "type": "progn",
-            "named": true
-          },
-          {
-            "type": "quasiquote",
-            "named": true
-          },
-          {
-            "type": "quote",
-            "named": true
-          },
-          {
-            "type": "recv",
-            "named": true
-          },
-          {
-            "type": "recv_timeout",
-            "named": true
-          },
-          {
-            "type": "special_form",
-            "named": true
-          },
-          {
-            "type": "string",
-            "named": true
-          },
-          {
-            "type": "symbol",
-            "named": true
-          },
-          {
-            "type": "var",
->>>>>>> 2ebfcdc5
+            "type": "_expression",
             "named": true
           }
         ]
@@ -475,123 +247,7 @@
         "required": true,
         "types": [
           {
-<<<<<<< HEAD
-            "type": "_expression",
-=======
-            "type": "application",
-            "named": true
-          },
-          {
-            "type": "byte_array",
-            "named": true
-          },
-          {
-            "type": "character",
-            "named": true
-          },
-          {
-            "type": "closure",
-            "named": true
-          },
-          {
-            "type": "constant_symbol",
-            "named": true
-          },
-          {
-            "type": "definition",
-            "named": true
-          },
-          {
-            "type": "function",
-            "named": true
-          },
-          {
-            "type": "function_definition",
-            "named": true
-          },
-          {
-            "type": "invalid_number",
-            "named": true
-          },
-          {
-            "type": "let",
-            "named": true
-          },
-          {
-            "type": "loop",
-            "named": true
-          },
-          {
-            "type": "loopfor",
-            "named": true
-          },
-          {
-            "type": "loopforeach",
-            "named": true
-          },
-          {
-            "type": "looprange",
-            "named": true
-          },
-          {
-            "type": "loopwhile",
-            "named": true
-          },
-          {
-            "type": "loopwhile_thread",
-            "named": true
-          },
-          {
-            "type": "macro",
-            "named": true
-          },
-          {
-            "type": "macro_definition",
-            "named": true
-          },
-          {
-            "type": "match",
-            "named": true
-          },
-          {
-            "type": "number",
-            "named": true
-          },
-          {
-            "type": "progn",
-            "named": true
-          },
-          {
-            "type": "quasiquote",
-            "named": true
-          },
-          {
-            "type": "quote",
-            "named": true
-          },
-          {
-            "type": "recv",
-            "named": true
-          },
-          {
-            "type": "recv_timeout",
-            "named": true
-          },
-          {
-            "type": "special_form",
-            "named": true
-          },
-          {
-            "type": "string",
-            "named": true
-          },
-          {
-            "type": "symbol",
-            "named": true
-          },
-          {
-            "type": "var",
->>>>>>> 2ebfcdc5
+            "type": "_expression",
             "named": true
           }
         ]
@@ -698,10 +354,6 @@
         "required": true,
         "types": [
           {
-            "type": "character",
-            "named": true
-          },
-          {
             "type": "closure",
             "named": false
           }
@@ -873,65 +525,291 @@
         "required": true,
         "types": [
           {
-<<<<<<< HEAD
-            "type": "_expression",
-=======
-            "type": "application",
+            "type": "_expression",
+            "named": true
+          }
+        ]
+      },
+      "keyword": {
+        "multiple": false,
+        "required": true,
+        "types": [
+          {
+            "type": "let",
+            "named": false
+          }
+        ]
+      }
+    }
+  },
+  {
+    "type": "loop",
+    "named": true,
+    "fields": {
+      "bindings": {
+        "multiple": false,
+        "required": true,
+        "types": [
+          {
+            "type": "bindings",
+            "named": true
+          }
+        ]
+      },
+      "body": {
+        "multiple": false,
+        "required": true,
+        "types": [
+          {
+            "type": "_expression",
+            "named": true
+          }
+        ]
+      },
+      "condition": {
+        "multiple": false,
+        "required": true,
+        "types": [
+          {
+            "type": "_expression",
+            "named": true
+          }
+        ]
+      },
+      "keyword": {
+        "multiple": false,
+        "required": true,
+        "types": [
+          {
+            "type": "loop",
+            "named": false
+          }
+        ]
+      }
+    }
+  },
+  {
+    "type": "loopfor",
+    "named": true,
+    "fields": {
+      "body": {
+        "multiple": false,
+        "required": true,
+        "types": [
+          {
+            "type": "_expression",
+            "named": true
+          }
+        ]
+      },
+      "condition": {
+        "multiple": false,
+        "required": true,
+        "types": [
+          {
+            "type": "_expression",
+            "named": true
+          }
+        ]
+      },
+      "iterator": {
+        "multiple": false,
+        "required": true,
+        "types": [
+          {
+            "type": "symbol",
+            "named": true
+          }
+        ]
+      },
+      "keyword": {
+        "multiple": false,
+        "required": true,
+        "types": [
+          {
+            "type": "loopfor",
+            "named": false
+          }
+        ]
+      },
+      "start": {
+        "multiple": false,
+        "required": true,
+        "types": [
+          {
+            "type": "_expression",
+            "named": true
+          }
+        ]
+      },
+      "update": {
+        "multiple": false,
+        "required": true,
+        "types": [
+          {
+            "type": "_expression",
+            "named": true
+          }
+        ]
+      }
+    }
+  },
+  {
+    "type": "loopforeach",
+    "named": true,
+    "fields": {
+      "body": {
+        "multiple": false,
+        "required": true,
+        "types": [
+          {
+            "type": "_expression",
+            "named": true
+          }
+        ]
+      },
+      "iterator": {
+        "multiple": false,
+        "required": true,
+        "types": [
+          {
+            "type": "symbol",
+            "named": true
+          }
+        ]
+      },
+      "keyword": {
+        "multiple": false,
+        "required": true,
+        "types": [
+          {
+            "type": "loopforeach",
+            "named": false
+          }
+        ]
+      },
+      "list": {
+        "multiple": false,
+        "required": true,
+        "types": [
+          {
+            "type": "_expression",
+            "named": true
+          }
+        ]
+      }
+    }
+  },
+  {
+    "type": "looprange",
+    "named": true,
+    "fields": {
+      "body": {
+        "multiple": false,
+        "required": true,
+        "types": [
+          {
+            "type": "_expression",
+            "named": true
+          }
+        ]
+      },
+      "end": {
+        "multiple": false,
+        "required": true,
+        "types": [
+          {
+            "type": "_expression",
+            "named": true
+          }
+        ]
+      },
+      "iterator": {
+        "multiple": false,
+        "required": true,
+        "types": [
+          {
+            "type": "symbol",
+            "named": true
+          }
+        ]
+      },
+      "keyword": {
+        "multiple": false,
+        "required": true,
+        "types": [
+          {
+            "type": "looprange",
+            "named": false
+          }
+        ]
+      },
+      "start": {
+        "multiple": false,
+        "required": true,
+        "types": [
+          {
+            "type": "_expression",
+            "named": true
+          }
+        ]
+      }
+    }
+  },
+  {
+    "type": "loopwhile",
+    "named": true,
+    "fields": {
+      "body": {
+        "multiple": false,
+        "required": true,
+        "types": [
+          {
+            "type": "_expression",
+            "named": true
+          }
+        ]
+      },
+      "condition": {
+        "multiple": false,
+        "required": true,
+        "types": [
+          {
+            "type": "_expression",
+            "named": true
+          }
+        ]
+      },
+      "keyword": {
+        "multiple": false,
+        "required": true,
+        "types": [
+          {
+            "type": "loopwhile",
+            "named": false
+          }
+        ]
+      }
+    }
+  },
+  {
+    "type": "loopwhile_thread",
+    "named": true,
+    "fields": {
+      "args": {
+        "multiple": false,
+        "required": true,
+        "types": [
+          {
+            "type": "loopwhile_thread_args",
             "named": true
           },
           {
-            "type": "byte_array",
+            "type": "number",
             "named": true
           },
           {
-            "type": "character",
-            "named": true
-          },
-          {
-            "type": "closure",
-            "named": true
-          },
-          {
-            "type": "constant_symbol",
-            "named": true
-          },
-          {
-            "type": "definition",
-            "named": true
-          },
-          {
-            "type": "function",
-            "named": true
-          },
-          {
-            "type": "function_definition",
->>>>>>> 2ebfcdc5
-            "named": true
-          }
-        ]
-      },
-      "keyword": {
-        "multiple": false,
-        "required": true,
-        "types": [
-          {
-            "type": "let",
-            "named": false
-          }
-        ]
-      }
-    }
-  },
-  {
-    "type": "loop",
-    "named": true,
-    "fields": {
-      "bindings": {
-        "multiple": false,
-        "required": true,
-        "types": [
-          {
-            "type": "bindings",
+            "type": "string",
             "named": true
           }
         ]
@@ -952,2451 +830,6 @@
         "types": [
           {
             "type": "_expression",
-            "named": true
-          }
-        ]
-      },
-      "keyword": {
-        "multiple": false,
-        "required": true,
-        "types": [
-          {
-            "type": "loop",
-            "named": false
-          }
-        ]
-      }
-    }
-  },
-  {
-    "type": "loopfor",
-    "named": true,
-    "fields": {
-      "body": {
-        "multiple": false,
-        "required": true,
-        "types": [
-          {
-            "type": "_expression",
-            "named": true
-          }
-        ]
-      },
-      "condition": {
-        "multiple": false,
-        "required": true,
-        "types": [
-          {
-            "type": "_expression",
-            "named": true
-          }
-        ]
-      },
-      "iterator": {
-        "multiple": false,
-        "required": true,
-        "types": [
-          {
-            "type": "symbol",
-            "named": true
-          }
-        ]
-      },
-      "keyword": {
-        "multiple": false,
-        "required": true,
-        "types": [
-          {
-<<<<<<< HEAD
-            "type": "loopfor",
-            "named": false
-          }
-        ]
-      },
-      "start": {
-        "multiple": false,
-        "required": true,
-        "types": [
-=======
-            "type": "character",
-            "named": true
-          },
-          {
-            "type": "closure",
-            "named": true
-          },
->>>>>>> 2ebfcdc5
-          {
-            "type": "_expression",
-            "named": true
-          }
-        ]
-      },
-      "update": {
-        "multiple": false,
-        "required": true,
-        "types": [
-          {
-            "type": "_expression",
-            "named": true
-          }
-        ]
-      }
-    }
-  },
-  {
-    "type": "loopforeach",
-    "named": true,
-    "fields": {
-      "body": {
-        "multiple": false,
-        "required": true,
-        "types": [
-          {
-            "type": "_expression",
-            "named": true
-          }
-        ]
-      },
-      "iterator": {
-        "multiple": false,
-        "required": true,
-        "types": [
-          {
-            "type": "symbol",
-            "named": true
-          }
-        ]
-      },
-      "keyword": {
-        "multiple": false,
-        "required": true,
-        "types": [
-          {
-            "type": "loopforeach",
-            "named": false
-          }
-        ]
-      },
-      "list": {
-        "multiple": false,
-        "required": true,
-        "types": [
-          {
-            "type": "_expression",
-            "named": true
-          }
-        ]
-      }
-    }
-  },
-  {
-    "type": "looprange",
-    "named": true,
-    "fields": {
-      "body": {
-        "multiple": false,
-        "required": true,
-        "types": [
-          {
-            "type": "_expression",
-            "named": true
-          }
-        ]
-      },
-      "end": {
-        "multiple": false,
-        "required": true,
-        "types": [
-          {
-<<<<<<< HEAD
-            "type": "_expression",
-=======
-            "type": "application",
-            "named": true
-          },
-          {
-            "type": "byte_array",
-            "named": true
-          },
-          {
-            "type": "character",
-            "named": true
-          },
-          {
-            "type": "closure",
-            "named": true
-          },
-          {
-            "type": "constant_symbol",
-            "named": true
-          },
-          {
-            "type": "definition",
->>>>>>> 2ebfcdc5
-            "named": true
-          }
-        ]
-      },
-      "iterator": {
-        "multiple": false,
-        "required": true,
-        "types": [
-          {
-            "type": "symbol",
-            "named": true
-          }
-        ]
-      },
-      "keyword": {
-        "multiple": false,
-        "required": true,
-        "types": [
-          {
-            "type": "looprange",
-            "named": false
-          }
-        ]
-      },
-      "start": {
-        "multiple": false,
-        "required": true,
-        "types": [
-          {
-            "type": "_expression",
-            "named": true
-          }
-        ]
-      }
-    }
-  },
-  {
-    "type": "loopwhile",
-    "named": true,
-    "fields": {
-      "body": {
-        "multiple": false,
-        "required": true,
-        "types": [
-          {
-            "type": "_expression",
-            "named": true
-          }
-        ]
-      },
-      "condition": {
-        "multiple": false,
-        "required": true,
-        "types": [
-          {
-<<<<<<< HEAD
-            "type": "_expression",
-            "named": true
-=======
-            "type": "application",
-            "named": true
-          },
-          {
-            "type": "byte_array",
-            "named": true
-          },
-          {
-            "type": "character",
-            "named": true
-          },
-          {
-            "type": "closure",
-            "named": true
-          },
-          {
-            "type": "constant_symbol",
-            "named": true
-          },
-          {
-            "type": "definition",
-            "named": true
-          },
-          {
-            "type": "function",
-            "named": true
-          },
-          {
-            "type": "function_definition",
-            "named": true
-          },
-          {
-            "type": "invalid_number",
-            "named": true
-          },
-          {
-            "type": "let",
-            "named": true
-          },
-          {
-            "type": "loop",
-            "named": true
-          },
-          {
-            "type": "loopfor",
-            "named": true
-          },
-          {
-            "type": "loopforeach",
-            "named": true
-          },
-          {
-            "type": "looprange",
-            "named": true
-          },
-          {
-            "type": "loopwhile",
-            "named": true
-          },
-          {
-            "type": "loopwhile_thread",
-            "named": true
-          },
-          {
-            "type": "macro",
-            "named": true
-          },
-          {
-            "type": "macro_definition",
-            "named": true
-          },
-          {
-            "type": "match",
-            "named": true
-          },
-          {
-            "type": "number",
-            "named": true
-          },
-          {
-            "type": "progn",
-            "named": true
-          },
-          {
-            "type": "quasiquote",
-            "named": true
-          },
-          {
-            "type": "quote",
-            "named": true
-          },
-          {
-            "type": "recv",
-            "named": true
-          },
-          {
-            "type": "recv_timeout",
-            "named": true
-          },
-          {
-            "type": "special_form",
-            "named": true
-          },
-          {
-            "type": "string",
-            "named": true
-          },
-          {
-            "type": "symbol",
-            "named": true
-          },
-          {
-            "type": "var",
-            "named": true
->>>>>>> 2ebfcdc5
-          }
-        ]
-      },
-      "keyword": {
-        "multiple": false,
-        "required": true,
-        "types": [
-<<<<<<< HEAD
-=======
-          {
-            "type": "defun",
-            "named": false
-          },
-          {
-            "type": "defunret",
-            "named": false
-          }
-        ]
-      },
-      "name": {
-        "multiple": false,
-        "required": true,
-        "types": [
-          {
-            "type": "symbol",
-            "named": true
-          }
-        ]
-      }
-    }
-  },
-  {
-    "type": "invalid_number",
-    "named": true,
-    "fields": {}
-  },
-  {
-    "type": "let",
-    "named": true,
-    "fields": {
-      "bindings": {
-        "multiple": false,
-        "required": true,
-        "types": [
-          {
-            "type": "bindings",
-            "named": true
-          }
-        ]
-      },
-      "body": {
-        "multiple": false,
-        "required": true,
-        "types": [
-          {
-            "type": "application",
-            "named": true
-          },
-          {
-            "type": "byte_array",
-            "named": true
-          },
-          {
-            "type": "character",
-            "named": true
-          },
-          {
-            "type": "closure",
-            "named": true
-          },
-          {
-            "type": "constant_symbol",
-            "named": true
-          },
-          {
-            "type": "definition",
-            "named": true
-          },
-          {
-            "type": "function",
-            "named": true
-          },
-          {
-            "type": "function_definition",
-            "named": true
-          },
-          {
-            "type": "invalid_number",
-            "named": true
-          },
-          {
-            "type": "let",
-            "named": true
-          },
-          {
-            "type": "loop",
-            "named": true
-          },
-          {
-            "type": "loopfor",
-            "named": true
-          },
-          {
-            "type": "loopforeach",
-            "named": true
-          },
-          {
-            "type": "looprange",
-            "named": true
-          },
->>>>>>> 2ebfcdc5
-          {
-            "type": "loopwhile",
-            "named": false
-          }
-        ]
-      }
-    }
-  },
-  {
-    "type": "loopwhile_thread",
-    "named": true,
-    "fields": {
-      "args": {
-        "multiple": false,
-        "required": true,
-        "types": [
-          {
-            "type": "loopwhile_thread_args",
-            "named": true
-<<<<<<< HEAD
-=======
-          }
-        ]
-      },
-      "body": {
-        "multiple": false,
-        "required": true,
-        "types": [
-          {
-            "type": "application",
-            "named": true
-          },
-          {
-            "type": "byte_array",
-            "named": true
-          },
-          {
-            "type": "character",
-            "named": true
-          },
-          {
-            "type": "closure",
-            "named": true
-          },
-          {
-            "type": "constant_symbol",
-            "named": true
-          },
-          {
-            "type": "definition",
-            "named": true
-          },
-          {
-            "type": "function",
-            "named": true
-          },
-          {
-            "type": "function_definition",
-            "named": true
-          },
-          {
-            "type": "invalid_number",
-            "named": true
-          },
-          {
-            "type": "let",
-            "named": true
-          },
-          {
-            "type": "loop",
-            "named": true
-          },
-          {
-            "type": "loopfor",
-            "named": true
-          },
-          {
-            "type": "loopforeach",
-            "named": true
-          },
-          {
-            "type": "looprange",
-            "named": true
-          },
-          {
-            "type": "loopwhile",
-            "named": true
-          },
-          {
-            "type": "loopwhile_thread",
-            "named": true
-          },
-          {
-            "type": "macro",
-            "named": true
-          },
-          {
-            "type": "macro_definition",
-            "named": true
-          },
-          {
-            "type": "match",
-            "named": true
-          },
-          {
-            "type": "number",
-            "named": true
-          },
-          {
-            "type": "progn",
-            "named": true
-          },
-          {
-            "type": "quasiquote",
-            "named": true
-          },
-          {
-            "type": "quote",
-            "named": true
-          },
-          {
-            "type": "recv",
-            "named": true
-          },
-          {
-            "type": "recv_timeout",
-            "named": true
-          },
-          {
-            "type": "special_form",
-            "named": true
-          },
-          {
-            "type": "string",
-            "named": true
-          },
-          {
-            "type": "symbol",
-            "named": true
-          },
-          {
-            "type": "var",
-            "named": true
-          }
-        ]
-      },
-      "condition": {
-        "multiple": false,
-        "required": true,
-        "types": [
-          {
-            "type": "application",
-            "named": true
-          },
-          {
-            "type": "byte_array",
-            "named": true
-          },
-          {
-            "type": "character",
-            "named": true
-          },
-          {
-            "type": "closure",
-            "named": true
-          },
-          {
-            "type": "constant_symbol",
-            "named": true
-          },
-          {
-            "type": "definition",
-            "named": true
-          },
-          {
-            "type": "function",
-            "named": true
-          },
-          {
-            "type": "function_definition",
-            "named": true
-          },
-          {
-            "type": "invalid_number",
-            "named": true
-          },
-          {
-            "type": "let",
-            "named": true
-          },
-          {
-            "type": "loop",
-            "named": true
-          },
-          {
-            "type": "loopfor",
-            "named": true
-          },
-          {
-            "type": "loopforeach",
-            "named": true
-          },
-          {
-            "type": "looprange",
-            "named": true
-          },
-          {
-            "type": "loopwhile",
-            "named": true
-          },
-          {
-            "type": "loopwhile_thread",
-            "named": true
-          },
-          {
-            "type": "macro",
-            "named": true
-          },
-          {
-            "type": "macro_definition",
-            "named": true
-          },
-          {
-            "type": "match",
-            "named": true
-          },
-          {
-            "type": "number",
-            "named": true
-          },
-          {
-            "type": "progn",
-            "named": true
-          },
-          {
-            "type": "quasiquote",
-            "named": true
-          },
-          {
-            "type": "quote",
-            "named": true
-          },
-          {
-            "type": "recv",
-            "named": true
-          },
-          {
-            "type": "recv_timeout",
-            "named": true
-          },
-          {
-            "type": "special_form",
-            "named": true
-          },
-          {
-            "type": "string",
-            "named": true
-          },
-          {
-            "type": "symbol",
-            "named": true
-          },
-          {
-            "type": "var",
-            "named": true
-          }
-        ]
-      },
-      "keyword": {
-        "multiple": false,
-        "required": true,
-        "types": [
-          {
-            "type": "loop",
-            "named": false
-          }
-        ]
-      }
-    }
-  },
-  {
-    "type": "loopfor",
-    "named": true,
-    "fields": {
-      "body": {
-        "multiple": false,
-        "required": true,
-        "types": [
-          {
-            "type": "application",
-            "named": true
-          },
-          {
-            "type": "byte_array",
-            "named": true
-          },
-          {
-            "type": "character",
-            "named": true
-          },
-          {
-            "type": "closure",
-            "named": true
-          },
-          {
-            "type": "constant_symbol",
-            "named": true
-          },
-          {
-            "type": "definition",
-            "named": true
-          },
-          {
-            "type": "function",
-            "named": true
-          },
-          {
-            "type": "function_definition",
-            "named": true
-          },
-          {
-            "type": "invalid_number",
-            "named": true
-          },
-          {
-            "type": "let",
-            "named": true
-          },
-          {
-            "type": "loop",
-            "named": true
-          },
-          {
-            "type": "loopfor",
-            "named": true
-          },
-          {
-            "type": "loopforeach",
-            "named": true
-          },
-          {
-            "type": "looprange",
-            "named": true
-          },
-          {
-            "type": "loopwhile",
-            "named": true
-          },
-          {
-            "type": "loopwhile_thread",
-            "named": true
-          },
-          {
-            "type": "macro",
-            "named": true
-          },
-          {
-            "type": "macro_definition",
-            "named": true
-          },
-          {
-            "type": "match",
-            "named": true
-          },
-          {
-            "type": "number",
-            "named": true
-          },
-          {
-            "type": "progn",
-            "named": true
-          },
-          {
-            "type": "quasiquote",
-            "named": true
-          },
-          {
-            "type": "quote",
-            "named": true
-          },
-          {
-            "type": "recv",
-            "named": true
-          },
-          {
-            "type": "recv_timeout",
-            "named": true
-          },
-          {
-            "type": "special_form",
-            "named": true
-          },
-          {
-            "type": "string",
-            "named": true
-          },
-          {
-            "type": "symbol",
-            "named": true
-          },
-          {
-            "type": "var",
-            "named": true
-          }
-        ]
-      },
-      "condition": {
-        "multiple": false,
-        "required": true,
-        "types": [
-          {
-            "type": "application",
-            "named": true
-          },
-          {
-            "type": "byte_array",
-            "named": true
-          },
-          {
-            "type": "character",
-            "named": true
-          },
-          {
-            "type": "closure",
-            "named": true
-          },
-          {
-            "type": "constant_symbol",
-            "named": true
-          },
-          {
-            "type": "definition",
-            "named": true
-          },
-          {
-            "type": "function",
-            "named": true
-          },
-          {
-            "type": "function_definition",
-            "named": true
-          },
-          {
-            "type": "invalid_number",
-            "named": true
-          },
-          {
-            "type": "let",
-            "named": true
-          },
-          {
-            "type": "loop",
-            "named": true
-          },
-          {
-            "type": "loopfor",
-            "named": true
-          },
-          {
-            "type": "loopforeach",
-            "named": true
-          },
-          {
-            "type": "looprange",
-            "named": true
-          },
-          {
-            "type": "loopwhile",
-            "named": true
-          },
-          {
-            "type": "loopwhile_thread",
-            "named": true
-          },
-          {
-            "type": "macro",
-            "named": true
-          },
-          {
-            "type": "macro_definition",
-            "named": true
-          },
-          {
-            "type": "match",
-            "named": true
-          },
-          {
-            "type": "number",
-            "named": true
-          },
-          {
-            "type": "progn",
-            "named": true
-          },
-          {
-            "type": "quasiquote",
-            "named": true
-          },
-          {
-            "type": "quote",
-            "named": true
-          },
-          {
-            "type": "recv",
-            "named": true
-          },
-          {
-            "type": "recv_timeout",
-            "named": true
-          },
-          {
-            "type": "special_form",
-            "named": true
-          },
-          {
-            "type": "string",
-            "named": true
-          },
-          {
-            "type": "symbol",
-            "named": true
-          },
-          {
-            "type": "var",
-            "named": true
-          }
-        ]
-      },
-      "iterator": {
-        "multiple": false,
-        "required": true,
-        "types": [
-          {
-            "type": "symbol",
-            "named": true
-          }
-        ]
-      },
-      "keyword": {
-        "multiple": false,
-        "required": true,
-        "types": [
-          {
-            "type": "loopfor",
-            "named": false
-          }
-        ]
-      },
-      "start": {
-        "multiple": false,
-        "required": true,
-        "types": [
-          {
-            "type": "application",
-            "named": true
-          },
-          {
-            "type": "byte_array",
-            "named": true
-          },
-          {
-            "type": "character",
-            "named": true
-          },
-          {
-            "type": "closure",
-            "named": true
-          },
-          {
-            "type": "constant_symbol",
-            "named": true
-          },
-          {
-            "type": "definition",
-            "named": true
-          },
-          {
-            "type": "function",
-            "named": true
-          },
-          {
-            "type": "function_definition",
-            "named": true
-          },
-          {
-            "type": "invalid_number",
-            "named": true
-          },
-          {
-            "type": "let",
-            "named": true
-          },
-          {
-            "type": "loop",
-            "named": true
-          },
-          {
-            "type": "loopfor",
-            "named": true
-          },
-          {
-            "type": "loopforeach",
-            "named": true
-          },
-          {
-            "type": "looprange",
-            "named": true
-          },
-          {
-            "type": "loopwhile",
-            "named": true
-          },
-          {
-            "type": "loopwhile_thread",
-            "named": true
-          },
-          {
-            "type": "macro",
-            "named": true
-          },
-          {
-            "type": "macro_definition",
-            "named": true
-          },
-          {
-            "type": "match",
-            "named": true
-          },
-          {
-            "type": "number",
-            "named": true
-          },
-          {
-            "type": "progn",
-            "named": true
-          },
-          {
-            "type": "quasiquote",
-            "named": true
-          },
-          {
-            "type": "quote",
-            "named": true
-          },
-          {
-            "type": "recv",
-            "named": true
-          },
-          {
-            "type": "recv_timeout",
-            "named": true
-          },
-          {
-            "type": "special_form",
-            "named": true
-          },
-          {
-            "type": "string",
-            "named": true
-          },
-          {
-            "type": "symbol",
-            "named": true
-          },
-          {
-            "type": "var",
-            "named": true
-          }
-        ]
-      },
-      "update": {
-        "multiple": false,
-        "required": true,
-        "types": [
-          {
-            "type": "application",
-            "named": true
-          },
-          {
-            "type": "byte_array",
-            "named": true
-          },
-          {
-            "type": "character",
-            "named": true
-          },
-          {
-            "type": "closure",
-            "named": true
-          },
-          {
-            "type": "constant_symbol",
-            "named": true
-          },
-          {
-            "type": "definition",
-            "named": true
-          },
-          {
-            "type": "function",
-            "named": true
-          },
-          {
-            "type": "function_definition",
-            "named": true
-          },
-          {
-            "type": "invalid_number",
-            "named": true
-          },
-          {
-            "type": "let",
-            "named": true
-          },
-          {
-            "type": "loop",
-            "named": true
-          },
-          {
-            "type": "loopfor",
-            "named": true
-          },
-          {
-            "type": "loopforeach",
-            "named": true
-          },
-          {
-            "type": "looprange",
-            "named": true
-          },
-          {
-            "type": "loopwhile",
-            "named": true
-          },
-          {
-            "type": "loopwhile_thread",
-            "named": true
-          },
-          {
-            "type": "macro",
-            "named": true
-          },
-          {
-            "type": "macro_definition",
-            "named": true
-          },
-          {
-            "type": "match",
-            "named": true
-          },
-          {
-            "type": "number",
-            "named": true
-          },
-          {
-            "type": "progn",
-            "named": true
-          },
-          {
-            "type": "quasiquote",
-            "named": true
-          },
-          {
-            "type": "quote",
-            "named": true
-          },
-          {
-            "type": "recv",
-            "named": true
-          },
-          {
-            "type": "recv_timeout",
-            "named": true
-          },
-          {
-            "type": "special_form",
-            "named": true
-          },
-          {
-            "type": "string",
-            "named": true
-          },
-          {
-            "type": "symbol",
-            "named": true
-          },
-          {
-            "type": "var",
-            "named": true
-          }
-        ]
-      }
-    }
-  },
-  {
-    "type": "loopforeach",
-    "named": true,
-    "fields": {
-      "body": {
-        "multiple": false,
-        "required": true,
-        "types": [
-          {
-            "type": "application",
-            "named": true
-          },
-          {
-            "type": "byte_array",
-            "named": true
-          },
-          {
-            "type": "character",
-            "named": true
-          },
-          {
-            "type": "closure",
-            "named": true
-          },
-          {
-            "type": "constant_symbol",
-            "named": true
-          },
-          {
-            "type": "definition",
-            "named": true
-          },
-          {
-            "type": "function",
-            "named": true
-          },
-          {
-            "type": "function_definition",
-            "named": true
-          },
-          {
-            "type": "invalid_number",
-            "named": true
-          },
-          {
-            "type": "let",
-            "named": true
-          },
-          {
-            "type": "loop",
-            "named": true
-          },
-          {
-            "type": "loopfor",
-            "named": true
-          },
-          {
-            "type": "loopforeach",
-            "named": true
-          },
-          {
-            "type": "looprange",
-            "named": true
-          },
-          {
-            "type": "loopwhile",
-            "named": true
-          },
-          {
-            "type": "loopwhile_thread",
-            "named": true
-          },
-          {
-            "type": "macro",
-            "named": true
-          },
-          {
-            "type": "macro_definition",
-            "named": true
-          },
-          {
-            "type": "match",
-            "named": true
-          },
-          {
-            "type": "number",
-            "named": true
-          },
-          {
-            "type": "progn",
-            "named": true
-          },
-          {
-            "type": "quasiquote",
-            "named": true
-          },
-          {
-            "type": "quote",
-            "named": true
-          },
-          {
-            "type": "recv",
-            "named": true
-          },
-          {
-            "type": "recv_timeout",
-            "named": true
-          },
-          {
-            "type": "special_form",
-            "named": true
-          },
-          {
-            "type": "string",
-            "named": true
-          },
-          {
-            "type": "symbol",
-            "named": true
-          },
-          {
-            "type": "var",
-            "named": true
-          }
-        ]
-      },
-      "iterator": {
-        "multiple": false,
-        "required": true,
-        "types": [
-          {
-            "type": "symbol",
-            "named": true
-          }
-        ]
-      },
-      "keyword": {
-        "multiple": false,
-        "required": true,
-        "types": [
-          {
-            "type": "loopforeach",
-            "named": false
-          }
-        ]
-      },
-      "list": {
-        "multiple": false,
-        "required": true,
-        "types": [
-          {
-            "type": "application",
-            "named": true
-          },
-          {
-            "type": "byte_array",
-            "named": true
-          },
-          {
-            "type": "character",
-            "named": true
-          },
-          {
-            "type": "closure",
-            "named": true
-          },
-          {
-            "type": "constant_symbol",
-            "named": true
-          },
-          {
-            "type": "definition",
-            "named": true
-          },
-          {
-            "type": "function",
-            "named": true
-          },
-          {
-            "type": "function_definition",
-            "named": true
-          },
-          {
-            "type": "invalid_number",
-            "named": true
-          },
-          {
-            "type": "let",
-            "named": true
-          },
-          {
-            "type": "loop",
-            "named": true
-          },
-          {
-            "type": "loopfor",
-            "named": true
-          },
-          {
-            "type": "loopforeach",
-            "named": true
-          },
-          {
-            "type": "looprange",
-            "named": true
-          },
-          {
-            "type": "loopwhile",
-            "named": true
-          },
-          {
-            "type": "loopwhile_thread",
-            "named": true
-          },
-          {
-            "type": "macro",
-            "named": true
-          },
-          {
-            "type": "macro_definition",
-            "named": true
-          },
-          {
-            "type": "match",
-            "named": true
-          },
-          {
-            "type": "number",
-            "named": true
-          },
-          {
-            "type": "progn",
-            "named": true
-          },
-          {
-            "type": "quasiquote",
-            "named": true
-          },
-          {
-            "type": "quote",
-            "named": true
-          },
-          {
-            "type": "recv",
-            "named": true
-          },
-          {
-            "type": "recv_timeout",
-            "named": true
-          },
-          {
-            "type": "special_form",
-            "named": true
-          },
-          {
-            "type": "string",
-            "named": true
-          },
-          {
-            "type": "symbol",
-            "named": true
-          },
-          {
-            "type": "var",
-            "named": true
-          }
-        ]
-      }
-    }
-  },
-  {
-    "type": "looprange",
-    "named": true,
-    "fields": {
-      "body": {
-        "multiple": false,
-        "required": true,
-        "types": [
-          {
-            "type": "application",
-            "named": true
-          },
-          {
-            "type": "byte_array",
-            "named": true
-          },
-          {
-            "type": "character",
-            "named": true
-          },
-          {
-            "type": "closure",
-            "named": true
-          },
-          {
-            "type": "constant_symbol",
-            "named": true
-          },
-          {
-            "type": "definition",
-            "named": true
-          },
-          {
-            "type": "function",
-            "named": true
-          },
-          {
-            "type": "function_definition",
-            "named": true
-          },
-          {
-            "type": "invalid_number",
-            "named": true
-          },
-          {
-            "type": "let",
-            "named": true
-          },
-          {
-            "type": "loop",
-            "named": true
-          },
-          {
-            "type": "loopfor",
-            "named": true
-          },
-          {
-            "type": "loopforeach",
-            "named": true
-          },
-          {
-            "type": "looprange",
-            "named": true
-          },
-          {
-            "type": "loopwhile",
-            "named": true
-          },
-          {
-            "type": "loopwhile_thread",
-            "named": true
-          },
-          {
-            "type": "macro",
-            "named": true
-          },
-          {
-            "type": "macro_definition",
-            "named": true
-          },
-          {
-            "type": "match",
-            "named": true
-          },
-          {
-            "type": "number",
-            "named": true
-          },
-          {
-            "type": "progn",
-            "named": true
-          },
-          {
-            "type": "quasiquote",
-            "named": true
-          },
-          {
-            "type": "quote",
-            "named": true
-          },
-          {
-            "type": "recv",
-            "named": true
-          },
-          {
-            "type": "recv_timeout",
-            "named": true
-          },
-          {
-            "type": "special_form",
-            "named": true
-          },
-          {
-            "type": "string",
-            "named": true
-          },
-          {
-            "type": "symbol",
-            "named": true
-          },
-          {
-            "type": "var",
-            "named": true
-          }
-        ]
-      },
-      "end": {
-        "multiple": false,
-        "required": true,
-        "types": [
-          {
-            "type": "application",
-            "named": true
-          },
-          {
-            "type": "byte_array",
-            "named": true
-          },
-          {
-            "type": "character",
-            "named": true
-          },
-          {
-            "type": "closure",
-            "named": true
-          },
-          {
-            "type": "constant_symbol",
-            "named": true
-          },
-          {
-            "type": "definition",
-            "named": true
-          },
-          {
-            "type": "function",
-            "named": true
-          },
-          {
-            "type": "function_definition",
-            "named": true
-          },
-          {
-            "type": "invalid_number",
-            "named": true
-          },
-          {
-            "type": "let",
-            "named": true
-          },
-          {
-            "type": "loop",
-            "named": true
-          },
-          {
-            "type": "loopfor",
-            "named": true
-          },
-          {
-            "type": "loopforeach",
-            "named": true
-          },
-          {
-            "type": "looprange",
-            "named": true
-          },
-          {
-            "type": "loopwhile",
-            "named": true
-          },
-          {
-            "type": "loopwhile_thread",
-            "named": true
-          },
-          {
-            "type": "macro",
-            "named": true
-          },
-          {
-            "type": "macro_definition",
-            "named": true
-          },
-          {
-            "type": "match",
-            "named": true
-          },
-          {
-            "type": "number",
-            "named": true
-          },
-          {
-            "type": "progn",
-            "named": true
-          },
-          {
-            "type": "quasiquote",
-            "named": true
-          },
-          {
-            "type": "quote",
-            "named": true
-          },
-          {
-            "type": "recv",
-            "named": true
-          },
-          {
-            "type": "recv_timeout",
-            "named": true
-          },
-          {
-            "type": "special_form",
-            "named": true
-          },
-          {
-            "type": "string",
-            "named": true
-          },
-          {
-            "type": "symbol",
-            "named": true
-          },
-          {
-            "type": "var",
-            "named": true
-          }
-        ]
-      },
-      "iterator": {
-        "multiple": false,
-        "required": true,
-        "types": [
-          {
-            "type": "symbol",
-            "named": true
-          }
-        ]
-      },
-      "keyword": {
-        "multiple": false,
-        "required": true,
-        "types": [
-          {
-            "type": "looprange",
-            "named": false
-          }
-        ]
-      },
-      "start": {
-        "multiple": false,
-        "required": true,
-        "types": [
-          {
-            "type": "application",
-            "named": true
-          },
-          {
-            "type": "byte_array",
-            "named": true
-          },
-          {
-            "type": "character",
-            "named": true
-          },
-          {
-            "type": "closure",
-            "named": true
-          },
-          {
-            "type": "constant_symbol",
-            "named": true
-          },
-          {
-            "type": "definition",
-            "named": true
-          },
-          {
-            "type": "function",
-            "named": true
-          },
-          {
-            "type": "function_definition",
-            "named": true
-          },
-          {
-            "type": "invalid_number",
-            "named": true
-          },
-          {
-            "type": "let",
-            "named": true
-          },
-          {
-            "type": "loop",
-            "named": true
-          },
-          {
-            "type": "loopfor",
-            "named": true
-          },
-          {
-            "type": "loopforeach",
-            "named": true
-          },
-          {
-            "type": "looprange",
-            "named": true
-          },
-          {
-            "type": "loopwhile",
-            "named": true
-          },
-          {
-            "type": "loopwhile_thread",
-            "named": true
-          },
-          {
-            "type": "macro",
-            "named": true
-          },
-          {
-            "type": "macro_definition",
-            "named": true
-          },
-          {
-            "type": "match",
-            "named": true
-          },
-          {
-            "type": "number",
-            "named": true
-          },
-          {
-            "type": "progn",
-            "named": true
-          },
-          {
-            "type": "quasiquote",
-            "named": true
-          },
-          {
-            "type": "quote",
-            "named": true
-          },
-          {
-            "type": "recv",
-            "named": true
-          },
-          {
-            "type": "recv_timeout",
-            "named": true
-          },
-          {
-            "type": "special_form",
-            "named": true
-          },
-          {
-            "type": "string",
-            "named": true
-          },
-          {
-            "type": "symbol",
-            "named": true
-          },
-          {
-            "type": "var",
-            "named": true
-          }
-        ]
-      }
-    }
-  },
-  {
-    "type": "loopwhile",
-    "named": true,
-    "fields": {
-      "body": {
-        "multiple": false,
-        "required": true,
-        "types": [
-          {
-            "type": "application",
-            "named": true
-          },
-          {
-            "type": "byte_array",
-            "named": true
-          },
-          {
-            "type": "character",
-            "named": true
-          },
-          {
-            "type": "closure",
-            "named": true
-          },
-          {
-            "type": "constant_symbol",
-            "named": true
-          },
-          {
-            "type": "definition",
-            "named": true
-          },
-          {
-            "type": "function",
-            "named": true
-          },
-          {
-            "type": "function_definition",
-            "named": true
-          },
-          {
-            "type": "invalid_number",
-            "named": true
-          },
-          {
-            "type": "let",
-            "named": true
-          },
-          {
-            "type": "loop",
-            "named": true
-          },
-          {
-            "type": "loopfor",
-            "named": true
-          },
-          {
-            "type": "loopforeach",
-            "named": true
-          },
-          {
-            "type": "looprange",
-            "named": true
-          },
-          {
-            "type": "loopwhile",
-            "named": true
-          },
-          {
-            "type": "loopwhile_thread",
-            "named": true
-          },
-          {
-            "type": "macro",
-            "named": true
-          },
-          {
-            "type": "macro_definition",
-            "named": true
-          },
-          {
-            "type": "match",
-            "named": true
-          },
-          {
-            "type": "number",
-            "named": true
-          },
-          {
-            "type": "progn",
-            "named": true
-          },
-          {
-            "type": "quasiquote",
-            "named": true
-          },
-          {
-            "type": "quote",
-            "named": true
-          },
-          {
-            "type": "recv",
-            "named": true
-          },
-          {
-            "type": "recv_timeout",
-            "named": true
-          },
-          {
-            "type": "special_form",
-            "named": true
-          },
-          {
-            "type": "string",
-            "named": true
-          },
-          {
-            "type": "symbol",
-            "named": true
-          },
-          {
-            "type": "var",
-            "named": true
-          }
-        ]
-      },
-      "condition": {
-        "multiple": false,
-        "required": true,
-        "types": [
-          {
-            "type": "application",
-            "named": true
-          },
-          {
-            "type": "byte_array",
-            "named": true
-          },
-          {
-            "type": "character",
-            "named": true
-          },
-          {
-            "type": "closure",
-            "named": true
-          },
-          {
-            "type": "constant_symbol",
-            "named": true
-          },
-          {
-            "type": "definition",
-            "named": true
-          },
-          {
-            "type": "function",
-            "named": true
-          },
-          {
-            "type": "function_definition",
-            "named": true
-          },
-          {
-            "type": "invalid_number",
-            "named": true
-          },
-          {
-            "type": "let",
-            "named": true
-          },
-          {
-            "type": "loop",
-            "named": true
-          },
-          {
-            "type": "loopfor",
-            "named": true
-          },
-          {
-            "type": "loopforeach",
-            "named": true
-          },
-          {
-            "type": "looprange",
-            "named": true
-          },
-          {
-            "type": "loopwhile",
-            "named": true
-          },
-          {
-            "type": "loopwhile_thread",
-            "named": true
-          },
-          {
-            "type": "macro",
-            "named": true
-          },
-          {
-            "type": "macro_definition",
-            "named": true
-          },
-          {
-            "type": "match",
-            "named": true
-          },
-          {
-            "type": "number",
-            "named": true
-          },
-          {
-            "type": "progn",
-            "named": true
-          },
-          {
-            "type": "quasiquote",
-            "named": true
-          },
-          {
-            "type": "quote",
-            "named": true
-          },
-          {
-            "type": "recv",
-            "named": true
-          },
-          {
-            "type": "recv_timeout",
-            "named": true
-          },
-          {
-            "type": "special_form",
-            "named": true
-          },
-          {
-            "type": "string",
-            "named": true
-          },
-          {
-            "type": "symbol",
-            "named": true
-          },
-          {
-            "type": "var",
-            "named": true
-          }
-        ]
-      },
-      "keyword": {
-        "multiple": false,
-        "required": true,
-        "types": [
-          {
-            "type": "loopwhile",
-            "named": false
-          }
-        ]
-      }
-    }
-  },
-  {
-    "type": "loopwhile_thread",
-    "named": true,
-    "fields": {
-      "args": {
-        "multiple": false,
-        "required": true,
-        "types": [
-          {
-            "type": "loopwhile_thread_args",
-            "named": true
-          },
-          {
-            "type": "number",
-            "named": true
-          },
-          {
-            "type": "string",
-            "named": true
-          }
-        ]
-      },
-      "body": {
-        "multiple": false,
-        "required": true,
-        "types": [
-          {
-            "type": "application",
-            "named": true
-          },
-          {
-            "type": "byte_array",
-            "named": true
-          },
-          {
-            "type": "character",
-            "named": true
-          },
-          {
-            "type": "closure",
-            "named": true
-          },
-          {
-            "type": "constant_symbol",
-            "named": true
-          },
-          {
-            "type": "definition",
-            "named": true
-          },
-          {
-            "type": "function",
-            "named": true
-          },
-          {
-            "type": "function_definition",
-            "named": true
-          },
-          {
-            "type": "invalid_number",
-            "named": true
-          },
-          {
-            "type": "let",
-            "named": true
-          },
-          {
-            "type": "loop",
-            "named": true
-          },
-          {
-            "type": "loopfor",
-            "named": true
-          },
-          {
-            "type": "loopforeach",
-            "named": true
-          },
-          {
-            "type": "looprange",
-            "named": true
-          },
-          {
-            "type": "loopwhile",
-            "named": true
-          },
-          {
-            "type": "loopwhile_thread",
-            "named": true
-          },
-          {
-            "type": "macro",
-            "named": true
-          },
-          {
-            "type": "macro_definition",
-            "named": true
-          },
-          {
-            "type": "match",
-            "named": true
-          },
-          {
-            "type": "number",
-            "named": true
-          },
-          {
-            "type": "progn",
-            "named": true
-          },
-          {
-            "type": "quasiquote",
-            "named": true
-          },
-          {
-            "type": "quote",
-            "named": true
-          },
-          {
-            "type": "recv",
-            "named": true
-          },
-          {
-            "type": "recv_timeout",
-            "named": true
-          },
-          {
-            "type": "special_form",
-            "named": true
-          },
-          {
-            "type": "string",
-            "named": true
-          },
-          {
-            "type": "symbol",
-            "named": true
-          },
-          {
-            "type": "var",
-            "named": true
-          }
-        ]
-      },
-      "condition": {
-        "multiple": false,
-        "required": true,
-        "types": [
-          {
-            "type": "application",
-            "named": true
-          },
-          {
-            "type": "byte_array",
-            "named": true
-          },
-          {
-            "type": "character",
-            "named": true
-          },
-          {
-            "type": "closure",
-            "named": true
-          },
-          {
-            "type": "constant_symbol",
-            "named": true
-          },
-          {
-            "type": "definition",
-            "named": true
-          },
-          {
-            "type": "function",
-            "named": true
-          },
-          {
-            "type": "function_definition",
-            "named": true
-          },
-          {
-            "type": "invalid_number",
-            "named": true
-          },
-          {
-            "type": "let",
-            "named": true
-          },
-          {
-            "type": "loop",
-            "named": true
-          },
-          {
-            "type": "loopfor",
-            "named": true
-          },
-          {
-            "type": "loopforeach",
-            "named": true
-          },
-          {
-            "type": "looprange",
-            "named": true
-          },
-          {
-            "type": "loopwhile",
-            "named": true
-          },
-          {
-            "type": "loopwhile_thread",
-            "named": true
-          },
-          {
-            "type": "macro",
-            "named": true
-          },
-          {
-            "type": "macro_definition",
-            "named": true
-          },
-          {
-            "type": "match",
-            "named": true
-          },
-          {
-            "type": "number",
-            "named": true
-          },
-          {
-            "type": "progn",
-            "named": true
-          },
-          {
-            "type": "quasiquote",
-            "named": true
-          },
-          {
-            "type": "quote",
-            "named": true
-          },
-          {
-            "type": "recv",
-            "named": true
-          },
-          {
-            "type": "recv_timeout",
-            "named": true
-          },
-          {
-            "type": "special_form",
-            "named": true
-          },
-          {
-            "type": "string",
-            "named": true
-          },
-          {
-            "type": "symbol",
-            "named": true
-          },
-          {
-            "type": "var",
             "named": true
           }
         ]
@@ -3451,129 +884,17 @@
         "required": true,
         "types": [
           {
-            "type": "application",
-            "named": true
-          },
-          {
-            "type": "byte_array",
-            "named": true
-          },
-          {
-            "type": "character",
-            "named": true
-          },
-          {
-            "type": "closure",
-            "named": true
-          },
-          {
-            "type": "constant_symbol",
-            "named": true
-          },
-          {
-            "type": "definition",
-            "named": true
-          },
-          {
-            "type": "function",
-            "named": true
-          },
-          {
-            "type": "function_definition",
-            "named": true
-          },
-          {
-            "type": "invalid_number",
-            "named": true
-          },
-          {
-            "type": "let",
-            "named": true
-          },
-          {
-            "type": "loop",
-            "named": true
-          },
-          {
-            "type": "loopfor",
-            "named": true
-          },
-          {
-            "type": "loopforeach",
-            "named": true
-          },
-          {
-            "type": "looprange",
-            "named": true
-          },
-          {
-            "type": "loopwhile",
-            "named": true
-          },
-          {
-            "type": "loopwhile_thread",
-            "named": true
-          },
+            "type": "_expression",
+            "named": true
+          }
+        ]
+      },
+      "keyword": {
+        "multiple": false,
+        "required": true,
+        "types": [
           {
             "type": "macro",
-            "named": true
-          },
-          {
-            "type": "macro_definition",
-            "named": true
-          },
-          {
-            "type": "match",
-            "named": true
-          },
-          {
-            "type": "number",
-            "named": true
-          },
-          {
-            "type": "progn",
-            "named": true
-          },
-          {
-            "type": "quasiquote",
-            "named": true
-          },
-          {
-            "type": "quote",
-            "named": true
-          },
-          {
-            "type": "recv",
-            "named": true
-          },
-          {
-            "type": "recv_timeout",
-            "named": true
-          },
-          {
-            "type": "special_form",
-            "named": true
-          },
-          {
-            "type": "string",
-            "named": true
-          },
-          {
-            "type": "symbol",
-            "named": true
-          },
-          {
-            "type": "var",
-            "named": true
-          }
-        ]
-      },
-      "keyword": {
-        "multiple": false,
-        "required": true,
-        "types": [
-          {
-            "type": "macro",
             "named": false
           }
         ]
@@ -3599,119 +920,7 @@
         "required": true,
         "types": [
           {
-            "type": "application",
-            "named": true
-          },
-          {
-            "type": "byte_array",
-            "named": true
-          },
-          {
-            "type": "character",
-            "named": true
-          },
-          {
-            "type": "closure",
-            "named": true
-          },
-          {
-            "type": "constant_symbol",
-            "named": true
-          },
-          {
-            "type": "definition",
-            "named": true
-          },
-          {
-            "type": "function",
-            "named": true
-          },
-          {
-            "type": "function_definition",
-            "named": true
-          },
-          {
-            "type": "invalid_number",
-            "named": true
-          },
-          {
-            "type": "let",
-            "named": true
-          },
-          {
-            "type": "loop",
-            "named": true
-          },
-          {
-            "type": "loopfor",
-            "named": true
-          },
-          {
-            "type": "loopforeach",
-            "named": true
-          },
-          {
-            "type": "looprange",
-            "named": true
-          },
-          {
-            "type": "loopwhile",
-            "named": true
-          },
-          {
-            "type": "loopwhile_thread",
-            "named": true
-          },
-          {
-            "type": "macro",
-            "named": true
-          },
-          {
-            "type": "macro_definition",
-            "named": true
-          },
-          {
-            "type": "match",
-            "named": true
-          },
-          {
-            "type": "number",
-            "named": true
-          },
-          {
-            "type": "progn",
-            "named": true
-          },
-          {
-            "type": "quasiquote",
-            "named": true
-          },
-          {
-            "type": "quote",
-            "named": true
-          },
-          {
-            "type": "recv",
-            "named": true
-          },
-          {
-            "type": "recv_timeout",
-            "named": true
-          },
-          {
-            "type": "special_form",
-            "named": true
-          },
-          {
-            "type": "string",
-            "named": true
-          },
-          {
-            "type": "symbol",
-            "named": true
-          },
-          {
-            "type": "var",
+            "type": "_expression",
             "named": true
           }
         ]
@@ -3767,481 +976,78 @@
         "required": true,
         "types": [
           {
-            "type": "application",
-            "named": true
-          },
-          {
-            "type": "byte_array",
-            "named": true
-          },
-          {
-            "type": "character",
-            "named": true
-          },
-          {
-            "type": "closure",
-            "named": true
-          },
-          {
-            "type": "constant_symbol",
-            "named": true
-          },
-          {
-            "type": "definition",
-            "named": true
-          },
-          {
-            "type": "function",
-            "named": true
-          },
-          {
-            "type": "function_definition",
-            "named": true
-          },
-          {
-            "type": "invalid_number",
-            "named": true
-          },
-          {
-            "type": "let",
-            "named": true
-          },
-          {
-            "type": "loop",
-            "named": true
-          },
-          {
-            "type": "loopfor",
-            "named": true
-          },
-          {
-            "type": "loopforeach",
-            "named": true
-          },
-          {
-            "type": "looprange",
-            "named": true
-          },
-          {
-            "type": "loopwhile",
-            "named": true
-          },
-          {
-            "type": "loopwhile_thread",
-            "named": true
-          },
-          {
-            "type": "macro",
-            "named": true
-          },
-          {
-            "type": "macro_definition",
-            "named": true
-          },
-          {
-            "type": "match",
-            "named": true
-          },
-          {
-            "type": "number",
-            "named": true
-          },
-          {
-            "type": "progn",
-            "named": true
-          },
-          {
-            "type": "quasiquote",
-            "named": true
-          },
-          {
-            "type": "quote",
-            "named": true
-          },
-          {
-            "type": "recv",
-            "named": true
-          },
-          {
-            "type": "recv_timeout",
-            "named": true
-          },
-          {
-            "type": "special_form",
-            "named": true
-          },
-          {
-            "type": "string",
-            "named": true
-          },
+            "type": "_expression",
+            "named": true
+          }
+        ]
+      }
+    }
+  },
+  {
+    "type": "number",
+    "named": true,
+    "fields": {}
+  },
+  {
+    "type": "pattern_arm",
+    "named": true,
+    "fields": {
+      "guard": {
+        "multiple": false,
+        "required": false,
+        "types": [
+          {
+            "type": "_expression",
+            "named": true
+          }
+        ]
+      },
+      "pattern": {
+        "multiple": false,
+        "required": true,
+        "types": [
+          {
+            "type": "_pattern",
+            "named": true
+          }
+        ]
+      },
+      "value": {
+        "multiple": false,
+        "required": true,
+        "types": [
+          {
+            "type": "_expression",
+            "named": true
+          }
+        ]
+      }
+    }
+  },
+  {
+    "type": "pattern_binding",
+    "named": true,
+    "fields": {
+      "match_any": {
+        "multiple": false,
+        "required": true,
+        "types": [
+          {
+            "type": "?",
+            "named": false
+          }
+        ]
+      },
+      "name": {
+        "multiple": false,
+        "required": true,
+        "types": [
           {
             "type": "symbol",
             "named": true
-          },
-          {
-            "type": "var",
-            "named": true
-          }
-        ]
-      }
-    }
-  },
-  {
-    "type": "number",
-    "named": true,
-    "fields": {}
-  },
-  {
-    "type": "pattern_arm",
-    "named": true,
-    "fields": {
-      "guard": {
-        "multiple": false,
-        "required": false,
-        "types": [
-          {
-            "type": "application",
-            "named": true
-          },
-          {
-            "type": "byte_array",
-            "named": true
-          },
-          {
-            "type": "character",
-            "named": true
-          },
-          {
-            "type": "closure",
-            "named": true
-          },
-          {
-            "type": "constant_symbol",
-            "named": true
-          },
-          {
-            "type": "definition",
-            "named": true
-          },
-          {
-            "type": "function",
-            "named": true
-          },
-          {
-            "type": "function_definition",
-            "named": true
-          },
-          {
-            "type": "invalid_number",
-            "named": true
-          },
-          {
-            "type": "let",
-            "named": true
-          },
-          {
-            "type": "loop",
-            "named": true
-          },
-          {
-            "type": "loopfor",
-            "named": true
-          },
-          {
-            "type": "loopforeach",
-            "named": true
-          },
-          {
-            "type": "looprange",
-            "named": true
-          },
-          {
-            "type": "loopwhile",
-            "named": true
-          },
-          {
-            "type": "loopwhile_thread",
-            "named": true
-          },
-          {
-            "type": "macro",
-            "named": true
-          },
-          {
-            "type": "macro_definition",
-            "named": true
-          },
-          {
-            "type": "match",
-            "named": true
->>>>>>> 2ebfcdc5
-          },
-          {
-            "type": "number",
-            "named": true
-          },
-          {
-<<<<<<< HEAD
-            "type": "string",
-            "named": true
-          }
-        ]
-      },
-      "body": {
-=======
-            "type": "progn",
-            "named": true
-          },
-          {
-            "type": "quasiquote",
-            "named": true
-          },
-          {
-            "type": "quote",
-            "named": true
-          },
-          {
-            "type": "recv",
-            "named": true
-          },
-          {
-            "type": "recv_timeout",
-            "named": true
-          },
-          {
-            "type": "special_form",
-            "named": true
-          },
-          {
-            "type": "string",
-            "named": true
-          },
-          {
-            "type": "symbol",
-            "named": true
-          },
-          {
-            "type": "var",
-            "named": true
-          }
-        ]
-      },
-      "pattern": {
-        "multiple": false,
-        "required": true,
-        "types": [
-          {
-            "type": "byte_array",
-            "named": true
-          },
-          {
-            "type": "character",
-            "named": true
-          },
-          {
-            "type": "constant_symbol",
-            "named": true
-          },
-          {
-            "type": "invalid_number",
-            "named": true
-          },
-          {
-            "type": "number",
-            "named": true
-          },
-          {
-            "type": "pattern_binding",
-            "named": true
-          },
-          {
-            "type": "pattern_list",
-            "named": true
-          },
-          {
-            "type": "string",
-            "named": true
-          },
-          {
-            "type": "symbol",
-            "named": true
-          },
-          {
-            "type": "wildcard",
-            "named": true
-          }
-        ]
-      },
-      "value": {
->>>>>>> 2ebfcdc5
-        "multiple": false,
-        "required": true,
-        "types": [
-          {
-<<<<<<< HEAD
-            "type": "_expression",
-            "named": true
-          }
-        ]
-      },
-      "condition": {
-=======
-            "type": "application",
-            "named": true
-          },
-          {
-            "type": "byte_array",
-            "named": true
-          },
-          {
-            "type": "character",
-            "named": true
-          },
-          {
-            "type": "closure",
-            "named": true
-          },
-          {
-            "type": "constant_symbol",
-            "named": true
-          },
-          {
-            "type": "definition",
-            "named": true
-          },
-          {
-            "type": "function",
-            "named": true
-          },
-          {
-            "type": "function_definition",
-            "named": true
-          },
-          {
-            "type": "invalid_number",
-            "named": true
-          },
-          {
-            "type": "let",
-            "named": true
-          },
-          {
-            "type": "loop",
-            "named": true
-          },
-          {
-            "type": "loopfor",
-            "named": true
-          },
-          {
-            "type": "loopforeach",
-            "named": true
-          },
-          {
-            "type": "looprange",
-            "named": true
-          },
-          {
-            "type": "loopwhile",
-            "named": true
-          },
-          {
-            "type": "loopwhile_thread",
-            "named": true
-          },
-          {
-            "type": "macro",
-            "named": true
-          },
-          {
-            "type": "macro_definition",
-            "named": true
-          },
-          {
-            "type": "match",
-            "named": true
-          },
-          {
-            "type": "number",
-            "named": true
-          },
-          {
-            "type": "progn",
-            "named": true
-          },
-          {
-            "type": "quasiquote",
-            "named": true
-          },
-          {
-            "type": "quote",
-            "named": true
-          },
-          {
-            "type": "recv",
-            "named": true
-          },
-          {
-            "type": "recv_timeout",
-            "named": true
-          },
-          {
-            "type": "special_form",
-            "named": true
-          },
-          {
-            "type": "string",
-            "named": true
-          },
-          {
-            "type": "symbol",
-            "named": true
-          },
-          {
-            "type": "var",
-            "named": true
-          }
-        ]
-      }
-    }
-  },
-  {
-    "type": "pattern_binding",
-    "named": true,
-    "fields": {
-      "match_any": {
-        "multiple": false,
-        "required": true,
-        "types": [
-          {
-            "type": "?",
-            "named": false
-          }
-        ]
-      },
-      "name": {
->>>>>>> 2ebfcdc5
-        "multiple": false,
-        "required": true,
-        "types": [
-          {
-<<<<<<< HEAD
-            "type": "_expression",
-=======
-            "type": "symbol",
->>>>>>> 2ebfcdc5
-            "named": true
-          }
-        ]
-      },
-<<<<<<< HEAD
-      "keyword": {
-        "multiple": false,
-        "required": true,
-        "types": [
-          {
-            "type": "loopwhile-thd",
-=======
+          }
+        ]
+      },
       "type": {
         "multiple": false,
         "required": false,
@@ -4263,43 +1069,7 @@
       "required": false,
       "types": [
         {
-          "type": "byte_array",
-          "named": true
-        },
-        {
-          "type": "character",
-          "named": true
-        },
-        {
-          "type": "constant_symbol",
-          "named": true
-        },
-        {
-          "type": "invalid_number",
-          "named": true
-        },
-        {
-          "type": "number",
-          "named": true
-        },
-        {
-          "type": "pattern_binding",
-          "named": true
-        },
-        {
-          "type": "pattern_list",
-          "named": true
-        },
-        {
-          "type": "string",
-          "named": true
-        },
-        {
-          "type": "symbol",
-          "named": true
-        },
-        {
-          "type": "wildcard",
+          "type": "_pattern",
           "named": true
         }
       ]
@@ -4315,132 +1085,17 @@
         "types": [
           {
             "type": "progn",
->>>>>>> 2ebfcdc5
-            "named": false
-          }
-        ]
-      }
-<<<<<<< HEAD
-=======
+            "named": false
+          }
+        ]
+      }
     },
     "children": {
       "multiple": true,
       "required": false,
       "types": [
         {
-          "type": "application",
-          "named": true
-        },
-        {
-          "type": "byte_array",
-          "named": true
-        },
-        {
-          "type": "character",
-          "named": true
-        },
-        {
-          "type": "closure",
-          "named": true
-        },
-        {
-          "type": "constant_symbol",
-          "named": true
-        },
-        {
-          "type": "definition",
-          "named": true
-        },
-        {
-          "type": "function",
-          "named": true
-        },
-        {
-          "type": "function_definition",
-          "named": true
-        },
-        {
-          "type": "invalid_number",
-          "named": true
-        },
-        {
-          "type": "let",
-          "named": true
-        },
-        {
-          "type": "loop",
-          "named": true
-        },
-        {
-          "type": "loopfor",
-          "named": true
-        },
-        {
-          "type": "loopforeach",
-          "named": true
-        },
-        {
-          "type": "looprange",
-          "named": true
-        },
-        {
-          "type": "loopwhile",
-          "named": true
-        },
-        {
-          "type": "loopwhile_thread",
-          "named": true
-        },
-        {
-          "type": "macro",
-          "named": true
-        },
-        {
-          "type": "macro_definition",
-          "named": true
-        },
-        {
-          "type": "match",
-          "named": true
-        },
-        {
-          "type": "number",
-          "named": true
-        },
-        {
-          "type": "progn",
-          "named": true
-        },
-        {
-          "type": "quasiquote",
-          "named": true
-        },
-        {
-          "type": "quote",
-          "named": true
-        },
-        {
-          "type": "recv",
-          "named": true
-        },
-        {
-          "type": "recv_timeout",
-          "named": true
-        },
-        {
-          "type": "special_form",
-          "named": true
-        },
-        {
-          "type": "string",
-          "named": true
-        },
-        {
-          "type": "symbol",
-          "named": true
-        },
-        {
-          "type": "var",
+          "type": "_expression",
           "named": true
         }
       ]
@@ -4456,19 +1111,7 @@
       "required": false,
       "types": [
         {
-          "type": "application",
-          "named": true
-        },
-        {
-          "type": "byte_array",
-          "named": true
-        },
-        {
-          "type": "character",
-          "named": true
-        },
-        {
-          "type": "closure",
+          "type": "_expression",
           "named": true
         },
         {
@@ -4476,107 +1119,7 @@
           "named": true
         },
         {
-          "type": "constant_symbol",
-          "named": true
-        },
-        {
-          "type": "definition",
-          "named": true
-        },
-        {
           "type": "directive",
-          "named": true
-        },
-        {
-          "type": "function",
-          "named": true
-        },
-        {
-          "type": "function_definition",
-          "named": true
-        },
-        {
-          "type": "invalid_number",
-          "named": true
-        },
-        {
-          "type": "let",
-          "named": true
-        },
-        {
-          "type": "loop",
-          "named": true
-        },
-        {
-          "type": "loopfor",
-          "named": true
-        },
-        {
-          "type": "loopforeach",
-          "named": true
-        },
-        {
-          "type": "looprange",
-          "named": true
-        },
-        {
-          "type": "loopwhile",
-          "named": true
-        },
-        {
-          "type": "loopwhile_thread",
-          "named": true
-        },
-        {
-          "type": "macro",
-          "named": true
-        },
-        {
-          "type": "macro_definition",
-          "named": true
-        },
-        {
-          "type": "match",
-          "named": true
-        },
-        {
-          "type": "number",
-          "named": true
-        },
-        {
-          "type": "progn",
-          "named": true
-        },
-        {
-          "type": "quasiquote",
-          "named": true
-        },
-        {
-          "type": "quote",
-          "named": true
-        },
-        {
-          "type": "recv",
-          "named": true
-        },
-        {
-          "type": "recv_timeout",
-          "named": true
-        },
-        {
-          "type": "special_form",
-          "named": true
-        },
-        {
-          "type": "string",
-          "named": true
-        },
-        {
-          "type": "symbol",
-          "named": true
-        },
-        {
-          "type": "var",
           "named": true
         }
       ]
@@ -4591,23 +1134,7 @@
       "required": true,
       "types": [
         {
-          "type": "byte_array",
-          "named": true
-        },
-        {
-          "type": "character",
-          "named": true
-        },
-        {
-          "type": "constant_symbol",
-          "named": true
-        },
-        {
-          "type": "invalid_number",
-          "named": true
-        },
-        {
-          "type": "number",
+          "type": "_atom",
           "named": true
         },
         {
@@ -4620,22 +1147,13 @@
         },
         {
           "type": "splice_list",
-          "named": true
-        },
-        {
-          "type": "string",
-          "named": true
-        },
-        {
-          "type": "symbol",
           "named": true
         }
       ]
->>>>>>> 2ebfcdc5
-    }
-  },
-  {
-    "type": "loopwhile_thread_args",
+    }
+  },
+  {
+    "type": "quasiquoted_list",
     "named": true,
     "fields": {},
     "children": {
@@ -4643,201 +1161,75 @@
       "required": false,
       "types": [
         {
-<<<<<<< HEAD
-=======
-          "type": "byte_array",
-          "named": true
-        },
-        {
-          "type": "character",
-          "named": true
-        },
-        {
-          "type": "constant_symbol",
-          "named": true
-        },
-        {
-          "type": "invalid_number",
-          "named": true
-        },
-        {
->>>>>>> 2ebfcdc5
-          "type": "number",
-          "named": true
-        },
-        {
-          "type": "string",
+          "type": "_atom",
+          "named": true
+        },
+        {
+          "type": "quasiquoted_list",
+          "named": true
+        },
+        {
+          "type": "splice",
+          "named": true
+        },
+        {
+          "type": "splice_list",
           "named": true
         }
       ]
     }
   },
   {
-    "type": "macro",
-    "named": true,
-    "fields": {
-      "args": {
-        "multiple": false,
-        "required": true,
-        "types": [
-          {
-            "type": "arglist",
-            "named": true
-          }
-        ]
-      },
-      "body": {
-        "multiple": false,
-        "required": true,
-        "types": [
-          {
-            "type": "_expression",
-            "named": true
-          }
-        ]
-      },
-      "keyword": {
-        "multiple": false,
-        "required": true,
-        "types": [
-          {
-            "type": "macro",
-            "named": false
-          }
-        ]
-      }
-<<<<<<< HEAD
-=======
+    "type": "quote",
+    "named": true,
+    "fields": {
+      "keyword": {
+        "multiple": false,
+        "required": false,
+        "types": [
+          {
+            "type": "quote",
+            "named": false
+          }
+        ]
+      }
     },
     "children": {
       "multiple": false,
       "required": true,
       "types": [
         {
-          "type": "byte_array",
-          "named": true
-        },
-        {
-          "type": "character",
-          "named": true
-        },
-        {
-          "type": "constant_symbol",
-          "named": true
-        },
-        {
-          "type": "invalid_number",
-          "named": true
-        },
-        {
-          "type": "number",
+          "type": "_atom",
           "named": true
         },
         {
           "type": "quoted_list",
-          "named": true
-        },
-        {
-          "type": "string",
-          "named": true
-        },
-        {
-          "type": "symbol",
           "named": true
         }
       ]
->>>>>>> 2ebfcdc5
-    }
-  },
-  {
-    "type": "macro_definition",
-    "named": true,
-<<<<<<< HEAD
-    "fields": {
-      "args": {
-        "multiple": false,
-        "required": true,
-        "types": [
-          {
-            "type": "arglist",
-            "named": true
-          }
-        ]
-      },
-      "body": {
-        "multiple": false,
-        "required": true,
-        "types": [
-          {
-            "type": "_expression",
-            "named": true
-          }
-        ]
-      },
-      "keyword": {
-        "multiple": false,
-        "required": true,
-        "types": [
-          {
-            "type": "defmacro",
-            "named": false
-          }
-        ]
-      },
-      "name": {
-        "multiple": false,
-        "required": true,
-        "types": [
-          {
-            "type": "symbol",
-            "named": true
-          }
-        ]
-      }
-=======
+    }
+  },
+  {
+    "type": "quoted_list",
+    "named": true,
     "fields": {},
     "children": {
       "multiple": true,
       "required": false,
       "types": [
         {
-          "type": "byte_array",
-          "named": true
-        },
-        {
-          "type": "character",
-          "named": true
-        },
-        {
-          "type": "constant_symbol",
-          "named": true
-        },
-        {
-          "type": "invalid_number",
-          "named": true
-        },
-        {
-          "type": "number",
+          "type": "_atom",
           "named": true
         },
         {
           "type": "quoted_list",
-          "named": true
-        },
-        {
-          "type": "string",
-          "named": true
-        },
-        {
-          "type": "symbol",
           "named": true
         }
       ]
->>>>>>> 2ebfcdc5
-    }
-  },
-  {
-    "type": "match",
+    }
+  },
+  {
+    "type": "recv",
     "named": true,
     "fields": {
       "arm": {
@@ -4855,7 +1247,33 @@
         "required": true,
         "types": [
           {
-            "type": "match",
+            "type": "recv",
+            "named": false
+          }
+        ]
+      }
+    }
+  },
+  {
+    "type": "recv_timeout",
+    "named": true,
+    "fields": {
+      "arm": {
+        "multiple": true,
+        "required": false,
+        "types": [
+          {
+            "type": "pattern_arm",
+            "named": true
+          }
+        ]
+      },
+      "keyword": {
+        "multiple": false,
+        "required": true,
+        "types": [
+          {
+            "type": "recv-to",
             "named": false
           }
         ]
@@ -4865,92 +1283,80 @@
         "required": true,
         "types": [
           {
-            "type": "_expression",
-            "named": true
-          }
-        ]
-      }
-    }
-  },
-  {
-    "type": "number",
+            "type": "number",
+            "named": true
+          }
+        ]
+      }
+    }
+  },
+  {
+    "type": "special",
     "named": true,
     "fields": {}
   },
   {
-    "type": "pattern_arm",
-    "named": true,
-    "fields": {
-      "guard": {
+    "type": "special_form",
+    "named": true,
+    "fields": {
+      "special": {
         "multiple": false,
         "required": false,
         "types": [
           {
-            "type": "_expression",
-            "named": true
-          }
-        ]
-      },
-      "pattern": {
-        "multiple": false,
-        "required": true,
-        "types": [
-          {
-            "type": "_pattern",
-            "named": true
-          }
-        ]
-      },
-      "value": {
-        "multiple": false,
-        "required": true,
-        "types": [
-          {
-            "type": "_expression",
-            "named": true
-          }
-        ]
-      }
-    }
-  },
-  {
-    "type": "pattern_binding",
-    "named": true,
-    "fields": {
-      "match_any": {
-        "multiple": false,
-        "required": true,
-        "types": [
-          {
-            "type": "?",
-            "named": false
-          }
-        ]
-      },
-      "name": {
-        "multiple": false,
-        "required": true,
-        "types": [
-          {
-            "type": "symbol",
-            "named": true
-          }
-        ]
-      },
-      "type": {
-        "multiple": false,
-        "required": false,
-        "types": [
-          {
-            "type": "symbol",
-            "named": true
-          }
-        ]
-      }
-    }
-  },
-  {
-    "type": "pattern_list",
+            "type": "special",
+            "named": true
+          }
+        ]
+      }
+    },
+    "children": {
+      "multiple": true,
+      "required": false,
+      "types": [
+        {
+          "type": "_expression",
+          "named": true
+        },
+        {
+          "type": "function_definition",
+          "named": true
+        }
+      ]
+    }
+  },
+  {
+    "type": "splice",
+    "named": true,
+    "fields": {},
+    "children": {
+      "multiple": false,
+      "required": true,
+      "types": [
+        {
+          "type": "_expression",
+          "named": true
+        }
+      ]
+    }
+  },
+  {
+    "type": "splice_list",
+    "named": true,
+    "fields": {},
+    "children": {
+      "multiple": false,
+      "required": true,
+      "types": [
+        {
+          "type": "_expression",
+          "named": true
+        }
+      ]
+    }
+  },
+  {
+    "type": "string",
     "named": true,
     "fields": {},
     "children": {
@@ -4958,324 +1364,50 @@
       "required": false,
       "types": [
         {
-          "type": "_pattern",
+          "type": "escape_sequence",
+          "named": true
+        },
+        {
+          "type": "invalid_escape_sequence",
+          "named": true
+        },
+        {
+          "type": "string_fragment",
           "named": true
         }
       ]
     }
   },
   {
-    "type": "progn",
-    "named": true,
-    "fields": {
-      "keyword": {
-        "multiple": false,
-        "required": false,
-        "types": [
-          {
-            "type": "progn",
-            "named": false
-          }
-        ]
-      }
-    },
-    "children": {
-      "multiple": true,
-      "required": false,
-      "types": [
-        {
-<<<<<<< HEAD
-          "type": "_expression",
-=======
-          "type": "application",
-          "named": true
-        },
-        {
-          "type": "byte_array",
-          "named": true
-        },
-        {
-          "type": "character",
-          "named": true
-        },
-        {
-          "type": "closure",
-          "named": true
-        },
-        {
-          "type": "constant_symbol",
-          "named": true
-        },
-        {
-          "type": "definition",
-          "named": true
-        },
-        {
-          "type": "function",
-          "named": true
-        },
-        {
-          "type": "function_definition",
-          "named": true
-        },
-        {
-          "type": "invalid_number",
-          "named": true
-        },
-        {
-          "type": "let",
-          "named": true
-        },
-        {
-          "type": "loop",
-          "named": true
-        },
-        {
-          "type": "loopfor",
-          "named": true
-        },
-        {
-          "type": "loopforeach",
->>>>>>> 2ebfcdc5
-          "named": true
-        }
-      ]
-    }
-  },
-  {
-    "type": "program",
-    "named": true,
-    "root": true,
-    "fields": {},
-    "children": {
-      "multiple": true,
-      "required": false,
-      "types": [
-        {
-          "type": "_expression",
-          "named": true
-        },
-        {
-          "type": "comment",
-          "named": true
-        },
-        {
-          "type": "directive",
-          "named": true
-        }
-      ]
-    }
-  },
-  {
-    "type": "quasiquote",
-    "named": true,
-    "fields": {},
-    "children": {
-      "multiple": false,
-      "required": true,
-      "types": [
-        {
-<<<<<<< HEAD
-          "type": "_atom",
-=======
-          "type": "application",
-          "named": true
-        },
-        {
-          "type": "byte_array",
-          "named": true
-        },
-        {
-          "type": "character",
-          "named": true
-        },
-        {
-          "type": "closure",
-          "named": true
-        },
-        {
-          "type": "constant_symbol",
-          "named": true
-        },
-        {
-          "type": "definition",
-          "named": true
-        },
-        {
-          "type": "function",
-          "named": true
-        },
-        {
-          "type": "function_definition",
-          "named": true
-        },
-        {
-          "type": "invalid_number",
-          "named": true
-        },
-        {
-          "type": "let",
-          "named": true
-        },
-        {
-          "type": "loop",
-          "named": true
-        },
-        {
-          "type": "loopfor",
-          "named": true
-        },
-        {
-          "type": "loopforeach",
-          "named": true
-        },
-        {
-          "type": "looprange",
-          "named": true
-        },
-        {
-          "type": "loopwhile",
->>>>>>> 2ebfcdc5
-          "named": true
-        },
-        {
-          "type": "quasiquoted_list",
-          "named": true
-        },
-        {
-          "type": "splice",
-          "named": true
-        },
-        {
-          "type": "splice_list",
-          "named": true
-        }
-      ]
-    }
-  },
-  {
-    "type": "quasiquoted_list",
-    "named": true,
-    "fields": {},
-    "children": {
-      "multiple": true,
-      "required": false,
-      "types": [
-        {
-          "type": "_atom",
-          "named": true
-        },
-        {
-          "type": "quasiquoted_list",
-          "named": true
-        },
-        {
-          "type": "splice",
-          "named": true
-        },
-        {
-          "type": "splice_list",
-          "named": true
-        }
-      ]
-    }
-  },
-  {
-    "type": "quote",
-    "named": true,
-    "fields": {
-      "keyword": {
-        "multiple": false,
-        "required": false,
-        "types": [
-          {
-            "type": "quote",
-            "named": false
-          }
-        ]
-      }
-    },
-    "children": {
-      "multiple": false,
-      "required": true,
-      "types": [
-        {
-          "type": "_atom",
-          "named": true
-        },
-        {
-          "type": "quoted_list",
-          "named": true
-        }
-      ]
-    }
-  },
-  {
-    "type": "quoted_list",
-    "named": true,
-    "fields": {},
-    "children": {
-      "multiple": true,
-      "required": false,
-      "types": [
-        {
-          "type": "_atom",
-          "named": true
-        },
-        {
-          "type": "quoted_list",
-          "named": true
-        }
-      ]
-    }
-  },
-  {
-    "type": "recv",
-    "named": true,
-    "fields": {
-      "arm": {
-        "multiple": true,
-        "required": false,
-        "types": [
-          {
-            "type": "pattern_arm",
-            "named": true
-          }
-        ]
-      },
-      "keyword": {
-        "multiple": false,
-        "required": true,
-        "types": [
-          {
-            "type": "recv",
-            "named": false
-          }
-        ]
-      }
-    }
-  },
-  {
-    "type": "recv_timeout",
-    "named": true,
-    "fields": {
-      "arm": {
-        "multiple": true,
-        "required": false,
-        "types": [
-          {
-            "type": "pattern_arm",
-            "named": true
-          }
-        ]
-      },
-      "keyword": {
-        "multiple": false,
-        "required": true,
-        "types": [
-          {
-            "type": "recv-to",
-            "named": false
+    "type": "symbol",
+    "named": true,
+    "fields": {}
+  },
+  {
+    "type": "var",
+    "named": true,
+    "fields": {
+      "keyword": {
+        "multiple": false,
+        "required": true,
+        "types": [
+          {
+            "type": "var",
+            "named": false
+          }
+        ]
+      },
+      "name": {
+        "multiple": false,
+        "required": true,
+        "types": [
+          {
+            "type": "destructure_list",
+            "named": true
+          },
+          {
+            "type": "symbol",
+            "named": true
           }
         ]
       },
@@ -5284,372 +1416,7 @@
         "required": true,
         "types": [
           {
-            "type": "number",
-            "named": true
-          }
-        ]
-      }
-    }
-  },
-  {
-    "type": "special",
-    "named": true,
-    "fields": {}
-  },
-  {
-    "type": "special_form",
-    "named": true,
-    "fields": {
-      "special": {
-        "multiple": false,
-        "required": false,
-        "types": [
-          {
-            "type": "special",
-            "named": true
-          }
-        ]
-      }
-    },
-    "children": {
-      "multiple": true,
-      "required": false,
-      "types": [
-        {
-          "type": "_expression",
-          "named": true
-        },
-        {
-          "type": "function_definition",
-          "named": true
-        }
-      ]
-    }
-  },
-  {
-    "type": "splice",
-    "named": true,
-    "fields": {},
-    "children": {
-      "multiple": false,
-      "required": true,
-      "types": [
-        {
-          "type": "_expression",
-          "named": true
-        }
-      ]
-    }
-  },
-  {
-    "type": "splice_list",
-    "named": true,
-    "fields": {},
-    "children": {
-      "multiple": false,
-      "required": true,
-      "types": [
-        {
-<<<<<<< HEAD
-          "type": "_expression",
-=======
-          "type": "application",
-          "named": true
-        },
-        {
-          "type": "byte_array",
-          "named": true
-        },
-        {
-          "type": "character",
-          "named": true
-        },
-        {
-          "type": "closure",
-          "named": true
-        },
-        {
-          "type": "constant_symbol",
-          "named": true
-        },
-        {
-          "type": "definition",
-          "named": true
-        },
-        {
-          "type": "function",
-          "named": true
-        },
-        {
-          "type": "function_definition",
-          "named": true
-        },
-        {
-          "type": "invalid_number",
-          "named": true
-        },
-        {
-          "type": "let",
-          "named": true
-        },
-        {
-          "type": "loop",
-          "named": true
-        },
-        {
-          "type": "loopfor",
-          "named": true
-        },
-        {
-          "type": "loopforeach",
-          "named": true
-        },
-        {
-          "type": "looprange",
-          "named": true
-        },
-        {
-          "type": "loopwhile",
-          "named": true
-        },
-        {
-          "type": "loopwhile_thread",
-          "named": true
-        },
-        {
-          "type": "macro",
-          "named": true
-        },
-        {
-          "type": "macro_definition",
-          "named": true
-        },
-        {
-          "type": "match",
-          "named": true
-        },
-        {
-          "type": "number",
-          "named": true
-        },
-        {
-          "type": "progn",
-          "named": true
-        },
-        {
-          "type": "quasiquote",
-          "named": true
-        },
-        {
-          "type": "quote",
-          "named": true
-        },
-        {
-          "type": "recv",
-          "named": true
-        },
-        {
-          "type": "recv_timeout",
-          "named": true
-        },
-        {
-          "type": "special_form",
-          "named": true
-        },
-        {
-          "type": "string",
-          "named": true
-        },
-        {
-          "type": "symbol",
-          "named": true
-        },
-        {
-          "type": "var",
->>>>>>> 2ebfcdc5
-          "named": true
-        }
-      ]
-    }
-  },
-  {
-    "type": "string",
-    "named": true,
-    "fields": {},
-    "children": {
-      "multiple": true,
-      "required": false,
-      "types": [
-        {
-          "type": "escape_sequence",
-          "named": true
-        },
-        {
-          "type": "invalid_escape_sequence",
-          "named": true
-        },
-        {
-          "type": "string_fragment",
-          "named": true
-        }
-      ]
-    }
-  },
-  {
-    "type": "symbol",
-    "named": true,
-    "fields": {}
-  },
-  {
-    "type": "var",
-    "named": true,
-    "fields": {
-      "keyword": {
-        "multiple": false,
-        "required": true,
-        "types": [
-          {
-            "type": "var",
-            "named": false
-          }
-        ]
-      },
-      "name": {
-        "multiple": false,
-        "required": true,
-        "types": [
-          {
-            "type": "destructure_list",
-            "named": true
-          },
-          {
-            "type": "symbol",
-            "named": true
-          }
-        ]
-      },
-      "value": {
-        "multiple": false,
-        "required": true,
-        "types": [
-          {
-<<<<<<< HEAD
-            "type": "_expression",
-=======
-            "type": "application",
-            "named": true
-          },
-          {
-            "type": "byte_array",
-            "named": true
-          },
-          {
-            "type": "character",
-            "named": true
-          },
-          {
-            "type": "closure",
-            "named": true
-          },
-          {
-            "type": "constant_symbol",
-            "named": true
-          },
-          {
-            "type": "definition",
-            "named": true
-          },
-          {
-            "type": "function",
-            "named": true
-          },
-          {
-            "type": "function_definition",
-            "named": true
-          },
-          {
-            "type": "invalid_number",
-            "named": true
-          },
-          {
-            "type": "let",
-            "named": true
-          },
-          {
-            "type": "loop",
-            "named": true
-          },
-          {
-            "type": "loopfor",
-            "named": true
-          },
-          {
-            "type": "loopforeach",
-            "named": true
-          },
-          {
-            "type": "looprange",
-            "named": true
-          },
-          {
-            "type": "loopwhile",
-            "named": true
-          },
-          {
-            "type": "loopwhile_thread",
-            "named": true
-          },
-          {
-            "type": "macro",
-            "named": true
-          },
-          {
-            "type": "macro_definition",
-            "named": true
-          },
-          {
-            "type": "match",
-            "named": true
-          },
-          {
-            "type": "number",
-            "named": true
-          },
-          {
-            "type": "progn",
-            "named": true
-          },
-          {
-            "type": "quasiquote",
-            "named": true
-          },
-          {
-            "type": "quote",
-            "named": true
-          },
-          {
-            "type": "recv",
-            "named": true
-          },
-          {
-            "type": "recv_timeout",
-            "named": true
-          },
-          {
-            "type": "special_form",
-            "named": true
-          },
-          {
-            "type": "string",
-            "named": true
-          },
-          {
-            "type": "symbol",
-            "named": true
-          },
-          {
-            "type": "var",
->>>>>>> 2ebfcdc5
+            "type": "_expression",
             "named": true
           }
         ]
